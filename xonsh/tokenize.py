--- conflicted
+++ resolved
@@ -221,11 +221,7 @@
 Special = group(r'\r?\n', r'\.\.\.', r'[:;.,@]')
 Funny = group(Operator, Bracket, Special)
 
-<<<<<<< HEAD
-PlainToken = group(IORedirect, Number, Funny, String, Name_RE, RegexPath)
-=======
-PlainToken = group(IORedirect, Number, Funny, String, Name, SearchPath)
->>>>>>> 1d3f6852
+PlainToken = group(IORedirect, Number, Funny, String, Name_RE, SearchPath)
 Token = Ignore + PlainToken
 
 # First (or only) line of ' or " string.
