"""Module for platform-specific constants and implementations, as well as
compatibility layers to make use of the 'best' implementation available
on a platform.
"""
import os
import sys
import ctypes
import signal
import pathlib
import builtins
import platform
import functools
import subprocess
import collections
import importlib.util

from xonsh.lazyasd import LazyBool, lazyobject, lazybool
# do not import any xonsh-modules here to avoid circular dependencies

FD_STDIN = 0
FD_STDOUT = 1
FD_STDERR = 2


@lazyobject
def distro():
    try:
        import distro as d
    except ImportError:
        d = None
    except Exception:
        raise
    return d


#
# OS
#
ON_DARWIN = LazyBool(lambda: platform.system() == 'Darwin',
                     globals(), 'ON_DARWIN')
"""``True`` if executed on a Darwin platform, else ``False``. """
ON_LINUX = LazyBool(lambda: platform.system() == 'Linux',
                    globals(), 'ON_LINUX')
"""``True`` if executed on a Linux platform, else ``False``. """
ON_WINDOWS = LazyBool(lambda: platform.system() == 'Windows',
                      globals(), 'ON_WINDOWS')
"""``True`` if executed on a native Windows platform, else ``False``. """
ON_CYGWIN = LazyBool(lambda: sys.platform == 'cygwin', globals(), 'ON_CYGWIN')
"""``True`` if executed on a Cygwin Windows platform, else ``False``. """
ON_MSYS = LazyBool(lambda: sys.platform == 'msys', globals(), 'ON_MSYS')
"""``True`` if executed on a MSYS Windows platform, else ``False``. """
ON_POSIX = LazyBool(lambda: (os.name == 'posix'), globals(), 'ON_POSIX')
"""``True`` if executed on a POSIX-compliant platform, else ``False``. """
ON_FREEBSD = LazyBool(lambda: (sys.platform.startswith('freebsd')),
                      globals(), 'ON_FREEBSD')
"""``True`` if on a FreeBSD operating system, else ``False``."""
ON_NETBSD = LazyBool(lambda: (sys.platform.startswith('netbsd')),
                     globals(), 'ON_NETBSD')
"""``True`` if on a NetBSD operating system, else ``False``."""


@lazybool
def ON_BSD():
    """``True`` if on a BSD operating system, else ``False``."""
    return bool(ON_FREEBSD) or bool(ON_NETBSD)


@lazybool
def ON_BEOS():
    """True if we are on BeOS or Haiku."""
    return sys.platform == 'beos5' or sys.platform == 'haiku1'


#
# Python & packages
#

PYTHON_VERSION_INFO = sys.version_info[:3]
""" Version of Python interpreter as three-value tuple. """


@lazyobject
def PYTHON_VERSION_INFO_BYTES():
    """The python version info tuple in a canonical bytes form."""
    return '.'.join(map(str, sys.version_info)).encode()


ON_ANACONDA = LazyBool(
    lambda: any(s in sys.version for s in {'Anaconda', 'Continuum', 'conda-forge'}),
    globals(), 'ON_ANACONDA')
""" ``True`` if executed in an Anaconda instance, else ``False``. """
CAN_RESIZE_WINDOW = LazyBool(lambda: hasattr(signal, 'SIGWINCH'),
                             globals(), 'CAN_RESIZE_WINDOW')
"""``True`` if we can resize terminal window, as provided by the presense of
signal.SIGWINCH, else ``False``.
"""


@lazybool
def HAS_PYGMENTS():
    """``True`` if `pygments` is available, else ``False``."""
    spec = importlib.util.find_spec('pygments')
    return (spec is not None)


@functools.lru_cache(1)
def pygments_version():
    """pygments.__version__ version if available, else None."""
    if HAS_PYGMENTS:
        import pygments
        v = pygments.__version__
    else:
        v = None
    return v


@functools.lru_cache(1)
def has_prompt_toolkit():
    """Tests if the `prompt_toolkit` is available."""
    spec = importlib.util.find_spec('prompt_toolkit')
    return (spec is not None)


@functools.lru_cache(1)
def ptk_version():
    """Returns `prompt_toolkit.__version__` if available, else ``None``."""
    if has_prompt_toolkit():
        import prompt_toolkit
        return getattr(prompt_toolkit, '__version__', '<0.57')
    else:
        return None


@functools.lru_cache(1)
def ptk_version_info():
    """ Returns `prompt_toolkit`'s version as tuple of integers. """
    if has_prompt_toolkit():
        return tuple(int(x) for x in ptk_version().strip('<>+-=.').split('.'))
    else:
        return None


@functools.lru_cache(1)
def ptk_above_min_supported():
    minimum_required_ptk_version = (1, 0)
    return ptk_version_info()[:2] >= minimum_required_ptk_version


@functools.lru_cache(1)
<<<<<<< HEAD
def ptk_shell_type():
    """Returns the prompt_toolkit shell type based on the installed version."""
    if ptk_version_info()[:2] < (2, 0):
        return 'prompt_toolkit1'
    else:
        return 'prompt_toolkit2'
=======
def ptk_below_max_supported():
    ptk_max_version_cutoff = (2, 0)
    return ptk_version_info()[:2] < ptk_max_version_cutoff
>>>>>>> 086706ca


@functools.lru_cache(1)
def best_shell_type():
    if ON_WINDOWS or has_prompt_toolkit():
        return 'prompt_toolkit'
    else:
        return 'readline'


@functools.lru_cache(1)
def is_readline_available():
    """Checks if readline is available to import."""
    spec = importlib.util.find_spec('readline')
    return (spec is not None)


@lazyobject
def seps():
    """String of all path separators."""
    s = os.path.sep
    if os.path.altsep is not None:
        s += os.path.altsep
    return s


def pathsplit(p):
    """This is a safe version of os.path.split(), which does not work on input
    without a drive.
    """
    n = len(p)
    while n and p[n-1] not in seps:
        n -= 1
    pre = p[:n]
    pre = pre.rstrip(seps) or pre
    post = p[n:]
    return pre, post


def pathbasename(p):
    """This is a safe version of os.path.basename(), which does not work on
    input without a drive.  This version does.
    """
    return pathsplit(p)[-1]


@lazyobject
def expanduser():
    """Dispatches to the correct platform-dependent expanduser() function."""
    if ON_WINDOWS:
        return windows_expanduser
    else:
        return os.path.expanduser


def windows_expanduser(path):
    """A Windows-specific expanduser() function for xonsh. This is needed
    since os.path.expanduser() does not check on Windows if the user actually
    exists. This restricts expanding the '~' if it is not followed by a
    separator. That is only '~/' and '~\' are expanded.
    """
    if not path.startswith('~'):
        return path
    elif len(path) < 2 or path[1] in seps:
        return os.path.expanduser(path)
    else:
        return path


# termios tc(get|set)attr indexes.
IFLAG = 0
OFLAG = 1
CFLAG = 2
LFLAG = 3
ISPEED = 4
OSPEED = 5
CC = 6


#
# Dev release info
#

@functools.lru_cache(1)
def githash():
    """Returns a tuple contains two strings: the hash and the date."""
    install_base = os.path.dirname(__file__)
    githash_file = '{}/dev.githash'.format(install_base)
    if not os.path.exists(githash_file):
        return None, None
    sha = None
    date_ = None
    try:
        with open(githash_file) as f:
            sha, date_ = f.read().strip().split('|')
    except ValueError:
        pass
    return sha, date_


#
# Encoding
#

DEFAULT_ENCODING = sys.getdefaultencoding()
""" Default string encoding. """


if PYTHON_VERSION_INFO < (3, 5, 0):
    class DirEntry:
        def __init__(self, directory, name):
            self.__path__ = pathlib.Path(directory) / name
            self.name = name
            self.path = str(self.__path__)
            self.is_symlink = self.__path__.is_symlink

        def inode(self):
            return os.stat(self.path, follow_symlinks=False).st_ino

        def is_dir(self, *, follow_symlinks=True):
            if follow_symlinks:
                return self.__path__.is_dir()
            else:
                return not self.__path__.is_symlink() \
                       and self.__path__.is_dir()

        def is_file(self, *, follow_symlinks=True):
            if follow_symlinks:
                return self.__path__.is_file()
            else:
                return not self.__path__.is_symlink() \
                       and self.__path__.is_file()

        def stat(self, *, follow_symlinks=True):
            return os.stat(self.path, follow_symlinks=follow_symlinks)

    def scandir(path):
        """ Compatibility layer for  `os.scandir` from Python 3.5+. """
        return (DirEntry(path, x) for x in os.listdir(path))
else:
    scandir = os.scandir


#
# Linux distro
#

@functools.lru_cache(1)
def linux_distro():
    """The id of the Linux distribution running on, possibly 'unknown'.
    None on non-Linux platforms.
    """
    if ON_LINUX:
        if distro:
            ld = distro.id()
        elif PYTHON_VERSION_INFO < (3, 7, 0):
            ld = platform.linux_distribution()[0] or 'unknown'
        elif '-ARCH-' in platform.platform():
            ld = 'arch'  # that's the only one we need to know for now
        else:
            ld = 'unknown'
    else:
        ld = None
    return ld


#
# Windows
#

@functools.lru_cache(1)
def git_for_windows_path():
    """Returns the path to git for windows, if available and None otherwise."""
    import winreg
    try:
        key = winreg.OpenKey(winreg.HKEY_LOCAL_MACHINE,
                             'SOFTWARE\\GitForWindows')
        gfwp, _ = winreg.QueryValueEx(key, "InstallPath")
    except FileNotFoundError:
        gfwp = None
    return gfwp


@functools.lru_cache(1)
def windows_bash_command():
    """Determines the command for Bash on windows."""
    # Check that bash is on path otherwise try the default directory
    # used by Git for windows
    wbc = 'bash'
    cmd_cache = builtins.__xonsh_commands_cache__
    bash_on_path = cmd_cache.lazy_locate_binary('bash', ignore_alias=True)
    if bash_on_path:
        try:
            out = subprocess.check_output([bash_on_path, '--version'],
                                          stderr=subprocess.PIPE,
                                          universal_newlines=True)
        except subprocess.CalledProcessError:
            bash_works = False
        else:
            # Check if Bash is from the "Windows Subsystem for Linux" (WSL)
            # which can't be used by xonsh foreign-shell/completer
            bash_works = out and 'pc-linux-gnu' not in out.splitlines()[0]

        if bash_works:
            wbc = bash_on_path
        else:
            gfwp = git_for_windows_path()
            if gfwp:
                bashcmd = os.path.join(gfwp, 'bin\\bash.exe')
                if os.path.isfile(bashcmd):
                    wbc = bashcmd
    return wbc

#
# Environment variables defaults
#

if ON_WINDOWS:
    class OSEnvironCasePreserving(collections.MutableMapping):
        """ Case-preserving wrapper for os.environ on Windows.
            It uses nt.environ to get the correct cased keys on
            initialization. It also preserves the case of any variables
            add after initialization.
        """
        def __init__(self):
            import nt
            self._upperkeys = dict((k.upper(), k) for k in nt.environ)

        def _sync(self):
            """ Ensure that the case sensitive map of the keys are
                in sync with os.environ
            """
            envkeys = set(os.environ.keys())
            for key in envkeys.difference(self._upperkeys):
                self._upperkeys[key] = key.upper()
            for key in set(self._upperkeys).difference(envkeys):
                del self._upperkeys[key]

        def __contains__(self, k):
            self._sync()
            return k.upper() in self._upperkeys

        def __len__(self):
            self._sync()
            return len(self._upperkeys)

        def __iter__(self):
            self._sync()
            return iter(self._upperkeys.values())

        def __getitem__(self, k):
            self._sync()
            return os.environ[k]

        def __setitem__(self, k, v):
            self._sync()
            self._upperkeys[k.upper()] = k
            os.environ[k] = v

        def __delitem__(self, k):
            self._sync()
            if k.upper() in self._upperkeys:
                del self._upperkeys[k.upper()]
                del os.environ[k]

        def getkey_actual_case(self, k):
            self._sync()
            return self._upperkeys.get(k.upper())


@lazyobject
def os_environ():
    """This dispatches to the correct, case-sensitive version of os.environ.
    This is mainly a problem for Windows. See #2024 for more details.
    This can probably go away once support for Python v3.5 or v3.6 is
    dropped.
    """
    if ON_WINDOWS:
        return OSEnvironCasePreserving()
    else:
        return os.environ


@functools.lru_cache(1)
def bash_command():
    """Determines the command for Bash on the current platform."""
    if ON_WINDOWS:
        bc = windows_bash_command()
    else:
        bc = 'bash'
    return bc


@lazyobject
def BASH_COMPLETIONS_DEFAULT():
    """A possibly empty tuple with default paths to Bash completions known for
    the current platform.
    """
    if ON_LINUX or ON_CYGWIN or ON_MSYS:
        bcd = ('/usr/share/bash-completion/bash_completion', )
    elif ON_DARWIN:
        bcd = ('/usr/local/share/bash-completion/bash_completion',  # v2.x
               '/usr/local/etc/bash_completion')  # v1.x
    elif ON_WINDOWS and git_for_windows_path():
        bcd = (os.path.join(git_for_windows_path(),
                            'usr\\share\\bash-completion\\bash_completion'),
               os.path.join(git_for_windows_path(),
                            'mingw64\\share\\git\\completion\\'
                            'git-completion.bash'))
    else:
        bcd = ()
    return bcd


@lazyobject
def PATH_DEFAULT():
    if ON_LINUX or ON_CYGWIN or ON_MSYS:
        if linux_distro() == 'arch':
            pd = ('/usr/local/sbin',
                  '/usr/local/bin', '/usr/bin', '/usr/bin/site_perl',
                  '/usr/bin/vendor_perl', '/usr/bin/core_perl')
        else:
            pd = (os.path.expanduser('~/bin'), '/usr/local/sbin',
                  '/usr/local/bin', '/usr/sbin', '/usr/bin', '/sbin', '/bin',
                  '/usr/games', '/usr/local/games')
    elif ON_DARWIN:
        pd = ('/usr/local/bin', '/usr/bin', '/bin', '/usr/sbin', '/sbin')
    elif ON_WINDOWS:
        import winreg
        key = winreg.OpenKey(winreg.HKEY_LOCAL_MACHINE,
                             r'SYSTEM\CurrentControlSet\Control\Session Manager\Environment')
        pd = tuple(winreg.QueryValueEx(key, 'Path')[0].split(os.pathsep))
    else:
        pd = ()
    return pd


#
# libc
#
@lazyobject
def LIBC():
    """The platform dependent libc implementation."""
    global ctypes
    if ON_DARWIN:
        import ctypes.util
        libc = ctypes.CDLL(ctypes.util.find_library("c"))
    elif ON_CYGWIN:
        libc = ctypes.CDLL('cygwin1.dll')
    elif ON_MSYS:
        libc = ctypes.CDLL('msys-2.0.dll')
    elif ON_BSD:
        try:
            libc = ctypes.CDLL('libc.so')
        except AttributeError:
            libc = None
        except OSError:
            # OS X; can't use ctypes.util.find_library because that creates
            # a new process on Linux, which is undesirable.
            try:
                libc = ctypes.CDLL('libc.dylib')
            except OSError:
                libc = None
    elif ON_POSIX:
        try:
            libc = ctypes.CDLL('libc.so')
        except AttributeError:
            libc = None
        except OSError:
            # Debian and derivatives do the wrong thing because /usr/lib/libc.so
            # is a GNU ld script rather than an ELF object. To get around this, we
            # have to be more specific.
            # We don't want to use ctypes.util.find_library because that creates a
            # new process on Linux. We also don't want to try too hard because at
            # this point we're already pretty sure this isn't Linux.
            try:
                libc = ctypes.CDLL('libc.so.6')
            except OSError:
                libc = None
        if not hasattr(libc, 'sysinfo'):
            # Not Linux.
            libc = None
    elif ON_WINDOWS:
        if hasattr(ctypes, 'windll') and hasattr(ctypes.windll, 'kernel32'):
            libc = ctypes.windll.kernel32
        else:
            try:
                # Windows CE uses the cdecl calling convention.
                libc = ctypes.CDLL('coredll.lib')
            except (AttributeError, OSError):
                libc = None
    elif ON_BEOS:
        libc = ctypes.CDLL('libroot.so')
    else:
        libc = None
    return libc<|MERGE_RESOLUTION|>--- conflicted
+++ resolved
@@ -147,18 +147,18 @@
 
 
 @functools.lru_cache(1)
-<<<<<<< HEAD
 def ptk_shell_type():
     """Returns the prompt_toolkit shell type based on the installed version."""
     if ptk_version_info()[:2] < (2, 0):
         return 'prompt_toolkit1'
     else:
         return 'prompt_toolkit2'
-=======
+
+
+@functools.lru_cache(1)
 def ptk_below_max_supported():
     ptk_max_version_cutoff = (2, 0)
     return ptk_version_info()[:2] < ptk_max_version_cutoff
->>>>>>> 086706ca
 
 
 @functools.lru_cache(1)
