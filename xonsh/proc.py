--- conflicted
+++ resolved
@@ -1477,11 +1477,7 @@
         if not isinstance(stderr, (io.BytesIO, NonBlockingFDReader)):
             stderr = NonBlockingFDReader(stderr.fileno(), timeout=timeout)
         # read from process while it is running
-<<<<<<< HEAD
-=======
-        timeout = builtins.__xonsh_env__.get('XONSH_PROC_FREQUENCY')
         check_prev_done = len(self.procs) == 1
->>>>>>> 90384c30
         while proc.poll() is None:
             if getattr(proc, 'suspended', False):
                 return
