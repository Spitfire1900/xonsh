"""Implements the which xoreutil."""
import os
import argparse
import builtins
import functools

from xonsh.xoreutils import _which
import xonsh.platform as xp
import xonsh.proc as xproc


@functools.lru_cache()
def _which_create_parser():
    desc = "Parses arguments to which wrapper"
    parser = argparse.ArgumentParser("which", description=desc)
    parser.add_argument(
        "args", type=str, nargs="+", help="The executables or aliases to search for"
    )
    parser.add_argument(
        "-a",
        "--all",
        action="store_true",
        dest="all",
        help="Show all matches in globals, xonsh.aliases, $PATH",
    )
    parser.add_argument(
        "-s",
        "--skip-alias",
        action="store_true",
        help="Do not search inxonsh.aliases",
        dest="skip",
    )
    parser.add_argument(
        "-V",
        "--version",
        action="version",
        version="{}".format(_which.__version__),
        help="Display the version of the python which module " "used by xonsh",
    )
    parser.add_argument(
        "-v",
        "--verbose",
        action="store_true",
        dest="verbose",
        help="Print out how matches were located and show " "near misses on stderr",
    )
    parser.add_argument(
        "-p",
        "--plain",
        action="store_true",
        dest="plain",
        help="Do not display alias expansions or location of "
        "where binaries are found. This is the "
        "default behavior, but the option can be used to "
        "override the --verbose option",
    )
    parser.add_argument("--very-small-rocks", action=AWitchAWitch)
    if xp.ON_WINDOWS:
        parser.add_argument(
            "-e",
            "--exts",
            nargs="*",
            type=str,
            help="Specify a list of extensions to use instead "
            "of the standard list for this system. This can "
            "effectively be used as an optimization to, for "
            'example, avoid stat\'s of "foo.vbs" when '
            'searching for "foo" and you know it is not a '
            'VisualBasic script but ".vbs" is on PATHEXT. '
            "This option is only supported on Windows",
            dest="exts",
        )
    return parser


def print_global_object(arg, stdout):
    """Print the object."""
<<<<<<< HEAD
    obj = builtins.__xonsh__.ctx.get(arg)
    print('global object of {}'.format(type(obj)),
          file=stdout)
=======
    obj = builtins.__xonsh_ctx__.get(arg)
    print("global object of {}".format(type(obj)), file=stdout)
>>>>>>> 7a6c3b8f


def print_path(abs_name, from_where, stdout, verbose=False, captured=False):
    """Print the name and path of the command."""
    if xp.ON_WINDOWS:
        # Use list dir to get correct case for the filename
        # i.e. windows is case insensitive but case preserving
        p, f = os.path.split(abs_name)
        f = next(s.name for s in xp.scandir(p) if s.name.lower() == f.lower())
        abs_name = os.path.join(p, f)
<<<<<<< HEAD
        if builtins.__xonsh__.env.get('FORCE_POSIX_PATHS', False):
=======
        if builtins.__xonsh_env__.get("FORCE_POSIX_PATHS", False):
>>>>>>> 7a6c3b8f
            abs_name.replace(os.sep, os.altsep)
    if verbose:
        print("{} ({})".format(abs_name, from_where), file=stdout)
    else:
        end = "" if captured else "\n"
        print(abs_name, end=end, file=stdout)


def print_alias(arg, stdout, verbose=False):
    """Print the alias."""
    if not verbose:
        if not callable(builtins.aliases[arg]):
            print(" ".join(builtins.aliases[arg]), file=stdout)
        else:
            print(arg, file=stdout)
    else:
        print("aliases['{}'] = {}".format(arg, builtins.aliases[arg]), file=stdout)
        if callable(builtins.aliases[arg]):
            builtins.__xonsh__.superhelp(builtins.aliases[arg])


def which(args, stdin=None, stdout=None, stderr=None, spec=None):
    """
    Checks if each arguments is a xonsh aliases, then if it's an executable,
    then finally return an error code equal to the number of misses.
    If '-a' flag is passed, run both to return both `xonsh` match and
    `which` match.
    """
    parser = _which_create_parser()
    if len(args) == 0:
        parser.print_usage(file=stderr)
        return -1

    pargs = parser.parse_args(args)
    verbose = pargs.verbose or pargs.all
    if spec is not None:
        captured = spec.captured in xproc.STDOUT_CAPTURE_KINDS
    else:
        captured = False
    if pargs.plain:
        verbose = False
    if xp.ON_WINDOWS:
        if pargs.exts:
            exts = pargs.exts
        else:
<<<<<<< HEAD
            exts = builtins.__xonsh__.env['PATHEXT']
=======
            exts = builtins.__xonsh_env__["PATHEXT"]
>>>>>>> 7a6c3b8f
    else:
        exts = None
    failures = []
    for arg in pargs.args:
        nmatches = 0
        if pargs.all and arg in builtins.__xonsh__.ctx:
            print_global_object(arg, stdout)
            nmatches += 1
        if arg in builtins.aliases and not pargs.skip:
            print_alias(arg, stdout, verbose)
            nmatches += 1
            if not pargs.all:
                continue
        # which.whichgen gives the nicest 'verbose' output if PATH is taken
        # from os.environ so we temporarily override it with
        # __xosnh_env__['PATH']
<<<<<<< HEAD
        original_os_path = xp.os_environ['PATH']
        xp.os_environ['PATH'] = builtins.__xonsh__.env.detype()['PATH']
=======
        original_os_path = xp.os_environ["PATH"]
        xp.os_environ["PATH"] = builtins.__xonsh_env__.detype()["PATH"]
>>>>>>> 7a6c3b8f
        matches = _which.whichgen(arg, exts=exts, verbose=verbose)
        for abs_name, from_where in matches:
            print_path(abs_name, from_where, stdout, verbose, captured)
            nmatches += 1
            if not pargs.all:
                break
        xp.os_environ["PATH"] = original_os_path
        if not nmatches:
            failures.append(arg)
    if len(failures) == 0:
        return 0
    else:
        print("{} not in ".format(", ".join(failures)), file=stderr, end="")
        if pargs.all:
            print("globals or ", file=stderr, end="")
        print("$PATH", file=stderr, end="")
        if not pargs.skip:
            print(" or xonsh.builtins.aliases", file=stderr, end="")
        print("", file=stderr, end="\n")
        return len(failures)


class AWitchAWitch(argparse.Action):
    """The Ducstring, the mother of all ducs."""

    SUPPRESS = "==SUPPRESS=="

    def __init__(
        self, option_strings, version=None, dest=SUPPRESS, default=SUPPRESS, **kwargs
    ):
        super().__init__(
            option_strings=option_strings, dest=dest, default=default, nargs=0, **kwargs
        )

    def __call__(self, parser, namespace, values, option_string=None):
        import webbrowser

        webbrowser.open("https://github.com/xonsh/xonsh/commit/f49b400")
        parser.exit()<|MERGE_RESOLUTION|>--- conflicted
+++ resolved
@@ -75,14 +75,8 @@
 
 def print_global_object(arg, stdout):
     """Print the object."""
-<<<<<<< HEAD
     obj = builtins.__xonsh__.ctx.get(arg)
-    print('global object of {}'.format(type(obj)),
-          file=stdout)
-=======
-    obj = builtins.__xonsh_ctx__.get(arg)
     print("global object of {}".format(type(obj)), file=stdout)
->>>>>>> 7a6c3b8f
 
 
 def print_path(abs_name, from_where, stdout, verbose=False, captured=False):
@@ -93,11 +87,7 @@
         p, f = os.path.split(abs_name)
         f = next(s.name for s in xp.scandir(p) if s.name.lower() == f.lower())
         abs_name = os.path.join(p, f)
-<<<<<<< HEAD
-        if builtins.__xonsh__.env.get('FORCE_POSIX_PATHS', False):
-=======
-        if builtins.__xonsh_env__.get("FORCE_POSIX_PATHS", False):
->>>>>>> 7a6c3b8f
+        if builtins.__xonsh__.env.get("FORCE_POSIX_PATHS", False):
             abs_name.replace(os.sep, os.altsep)
     if verbose:
         print("{} ({})".format(abs_name, from_where), file=stdout)
@@ -143,11 +133,7 @@
         if pargs.exts:
             exts = pargs.exts
         else:
-<<<<<<< HEAD
-            exts = builtins.__xonsh__.env['PATHEXT']
-=======
-            exts = builtins.__xonsh_env__["PATHEXT"]
->>>>>>> 7a6c3b8f
+            exts = builtins.__xonsh__.env["PATHEXT"]
     else:
         exts = None
     failures = []
@@ -164,13 +150,8 @@
         # which.whichgen gives the nicest 'verbose' output if PATH is taken
         # from os.environ so we temporarily override it with
         # __xosnh_env__['PATH']
-<<<<<<< HEAD
-        original_os_path = xp.os_environ['PATH']
-        xp.os_environ['PATH'] = builtins.__xonsh__.env.detype()['PATH']
-=======
         original_os_path = xp.os_environ["PATH"]
-        xp.os_environ["PATH"] = builtins.__xonsh_env__.detype()["PATH"]
->>>>>>> 7a6c3b8f
+        xp.os_environ["PATH"] = builtins.__xonsh__.env.detype()["PATH"]
         matches = _which.whichgen(arg, exts=exts, verbose=verbose)
         for abs_name, from_where in matches:
             print_path(abs_name, from_where, stdout, verbose, captured)
