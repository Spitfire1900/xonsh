--- conflicted
+++ resolved
@@ -6,15 +6,9 @@
 
 
 def _cat_single_file(opts, fname, stdin, out, err, line_count=1):
-<<<<<<< HEAD
     env = builtins.__xonsh__.env
-    enc = env.get('XONSH_ENCODING')
-    if fname == '-':
-=======
-    env = builtins.__xonsh_env__
     enc = env.get("XONSH_ENCODING")
     if fname == "-":
->>>>>>> 7a6c3b8f
         f = stdin
     elif os.path.isdir(fname):
         print("cat: {}: Is a directory.".format(fname), file=err)
