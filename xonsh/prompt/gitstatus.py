--- conflicted
+++ resolved
@@ -26,24 +26,15 @@
 
 
 def _check_output(*args, **kwargs):
-<<<<<<< HEAD
-    kwargs.update(dict(env=builtins.__xonsh__.env.detype(),
-                       stdout=subprocess.PIPE,
-                       stderr=subprocess.DEVNULL,
-                       universal_newlines=True
-                       ))
-    timeout = builtins.__xonsh__.env['VC_BRANCH_TIMEOUT']
-=======
     kwargs.update(
         dict(
-            env=builtins.__xonsh_env__.detype(),
+            env=builtins.__xonsh__.env.detype(),
             stdout=subprocess.PIPE,
             stderr=subprocess.DEVNULL,
             universal_newlines=True,
         )
     )
-    timeout = builtins.__xonsh_env__["VC_BRANCH_TIMEOUT"]
->>>>>>> 7a6c3b8f
+    timeout = builtins.__xonsh__.env["VC_BRANCH_TIMEOUT"]
     # See https://docs.python.org/3/library/subprocess.html#subprocess.Popen.communicate
     with subprocess.Popen(*args, **kwargs) as proc:
         try:
@@ -89,11 +80,7 @@
 
 
 def _get_def(key):
-<<<<<<< HEAD
-    def_ = builtins.__xonsh__.env.get('XONSH_GITSTATUS_' + key)
-=======
-    def_ = builtins.__xonsh_env__.get("XONSH_GITSTATUS_" + key)
->>>>>>> 7a6c3b8f
+    def_ = builtins.__xonsh__.env.get("XONSH_GITSTATUS_" + key)
     return def_ if def_ is not None else _DEFS[key]
 
 
