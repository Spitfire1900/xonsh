# -*- coding: utf-8 -*-
"""Tools to help interface with foreign shells, such as Bash."""
import os
import re
import json
import shlex
import sys
import tempfile
import builtins
import subprocess
import warnings
import functools
import collections.abc as cabc

from xonsh.lazyasd import lazyobject
from xonsh.tools import to_bool, ensure_string
<<<<<<< HEAD
from xonsh.platform import ON_WINDOWS, ON_CYGWIN
=======
from xonsh.platform import ON_WINDOWS, ON_CYGWIN, ON_MSYS, os_environ
>>>>>>> dcfc722d

COMMAND = """{seterrprevcmd}
{prevcmd}
echo __XONSH_ENV_BEG__
{envcmd}
echo __XONSH_ENV_END__
echo __XONSH_ALIAS_BEG__
{aliascmd}
echo __XONSH_ALIAS_END__
echo __XONSH_FUNCS_BEG__
{funcscmd}
echo __XONSH_FUNCS_END__
{postcmd}
{seterrpostcmd}"""

DEFAULT_BASH_FUNCSCMD = r"""# get function names from declare
declstr=$(declare -F)
read -r -a decls <<< $declstr
funcnames=""
for((n=0;n<${#decls[@]};n++)); do
  if (( $(($n % 3 )) == 2 )); then
    # get every 3rd entry
    funcnames="$funcnames ${decls[$n]}"
  fi
done

# get functions locations: funcname lineno filename
shopt -s extdebug
namelocfilestr=$(declare -F $funcnames)
shopt -u extdebug

# print just names and files as JSON object
read -r -a namelocfile <<< $namelocfilestr
sep=" "
namefile="{"
while IFS='' read -r line || [[ -n "$line" ]]; do
  name=${line%%"$sep"*}
  locfile=${line#*"$sep"}
  loc=${locfile%%"$sep"*}
  file=${locfile#*"$sep"}
  namefile="${namefile}\"${name}\":\"${file//\\/\\\\}\","
done <<< "$namelocfilestr"
if [[ "{" == "${namefile}" ]]; then
  namefile="${namefile}}"
else
  namefile="${namefile%?}}"
fi
echo $namefile"""

DEFAULT_ZSH_FUNCSCMD = """# get function names
autoload -U is-at-least  # We'll need to version check zsh
namefile="{"
for name in ${(ok)functions}; do
  # force zsh to load the func in order to get the filename,
  # but use +X so that it isn't executed.
  autoload +X $name || continue
  loc=$(whence -v $name)
  loc=${(z)loc}
  if is-at-least 5.2; then
    file=${loc[-1]}
  else
    file=${loc[7,-1]}
  fi
  namefile="${namefile}\\"${name}\\":\\"${(Q)file:A}\\","
done
if [[ "{" == "${namefile}" ]]; then
  namefile="${namefile}}"
else
  namefile="${namefile%?}}"
fi
echo ${namefile}"""


# mapping of shell name aliases to keys in other lookup dictionaries.
@lazyobject
def CANON_SHELL_NAMES():
    return {
    'bash': 'bash',
    '/bin/bash': 'bash',
    'zsh': 'zsh',
    '/bin/zsh': 'zsh',
    '/usr/bin/zsh': 'zsh',
    'cmd': 'cmd',
    'cmd.exe': 'cmd',
    }


@lazyobject
def DEFAULT_ENVCMDS():
    return {
    'bash': 'env',
    'zsh': 'env',
    'cmd': 'set',
    }


@lazyobject
def DEFAULT_ALIASCMDS():
    return {
    'bash': 'alias',
    'zsh': 'alias -L',
    'cmd': '',
    }


@lazyobject
def DEFAULT_FUNCSCMDS():
    return {
    'bash': DEFAULT_BASH_FUNCSCMD,
    'zsh': DEFAULT_ZSH_FUNCSCMD,
    'cmd': '',
    }


@lazyobject
def DEFAULT_SOURCERS():
    return {
    'bash': 'source',
    'zsh': 'source',
    'cmd': 'call',
    }


@lazyobject
def DEFAULT_TMPFILE_EXT():
    return {
    'bash': '.sh',
    'zsh': '.zsh',
    'cmd': '.bat',
    }


@lazyobject
def DEFAULT_RUNCMD():
    return {
    'bash': '-c',
    'zsh': '-c',
    'cmd': '/C',
    }


@lazyobject
def DEFAULT_SETERRPREVCMD():
    return {
    'bash': 'set -e',
    'zsh': 'set -e',
    'cmd': '@echo off',
    }


@lazyobject
def DEFAULT_SETERRPOSTCMD():
    return {
    'bash': '',
    'zsh': '',
    'cmd': 'if errorlevel 1 exit 1',
    }


@functools.lru_cache()
def foreign_shell_data(shell, interactive=True, login=False, envcmd=None,
                       aliascmd=None, extra_args=(), currenv=None,
                       safe=True, prevcmd='', postcmd='', funcscmd=None,
                       sourcer=None, use_tmpfile=False, tmpfile_ext=None,
                       runcmd=None, seterrprevcmd=None, seterrpostcmd=None,
                       show=False, dryrun=False):
    """Extracts data from a foreign (non-xonsh) shells. Currently this gets
    the environment, aliases, and functions but may be extended in the future.

    Parameters
    ----------
    shell : str
        The name of the shell, such as 'bash' or '/bin/sh'.
    interactive : bool, optional
        Whether the shell should be run in interactive mode.
    login : bool, optional
        Whether the shell should be a login shell.
    envcmd : str or None, optional
        The command to generate environment output with.
    aliascmd : str or None, optional
        The command to generate alias output with.
    extra_args : tuple of str, optional
        Additional command line options to pass into the shell.
    currenv : tuple of items or None, optional
        Manual override for the current environment.
    safe : bool, optional
        Flag for whether or not to safely handle exceptions and other errors.
    prevcmd : str, optional
        A command to run in the shell before anything else, useful for
        sourcing and other commands that may require environment recovery.
    postcmd : str, optional
        A command to run after everything else, useful for cleaning up any
        damage that the prevcmd may have caused.
    funcscmd : str or None, optional
        This is a command or script that can be used to determine the names
        and locations of any functions that are native to the foreign shell.
        This command should print *only* a JSON object that maps
        function names to the filenames where the functions are defined.
        If this is None, then a default script will attempted to be looked
        up based on the shell name. Callable wrappers for these functions
        will be returned in the aliases dictionary.
    sourcer : str or None, optional
        How to source a foreign shell file for purposes of calling functions
        in that shell. If this is None, a default value will attempt to be
        looked up based on the shell name.
    use_tmpfile : bool, optional
        This specifies if the commands are written to a tmp file or just
        parsed directly to the shell
    tmpfile_ext : str or None, optional
        If tmpfile is True this sets specifies the extension used.
    runcmd : str or None, optional
        Command line switches to use when running the script, such as
        -c for Bash and /C for cmd.exe.
    seterrprevcmd : str or None, optional
        Command that enables exit-on-error for the shell that is run at the
        start of the script. For example, this is "set -e" in Bash. To disable
        exit-on-error behavior, simply pass in an empty string.
    seterrpostcmd : str or None, optional
        Command that enables exit-on-error for the shell that is run at the end
        of the script. For example, this is "if errorlevel 1 exit 1" in
        cmd.exe. To disable exit-on-error behavior, simply pass in an
        empty string.
    show : bool, optional
        Whether or not to display the script that will be run.
    dryrun : bool, optional
        Whether or not to actually run and process the command.


    Returns
    -------
    env : dict
        Dictionary of shell's environment. (None if the subproc command fails)
    aliases : dict
        Dictionary of shell's aliases, this includes foreign function
        wrappers.(None if the subproc command fails)
    """
    cmd = [shell]
    cmd.extend(extra_args)  # needs to come here for GNU long options
    if interactive:
        cmd.append('-i')
    if login:
        cmd.append('-l')
    shkey = CANON_SHELL_NAMES[shell]
    envcmd = DEFAULT_ENVCMDS.get(shkey, 'env') if envcmd is None else envcmd
    aliascmd = DEFAULT_ALIASCMDS.get(shkey, 'alias') if aliascmd is None else aliascmd
    funcscmd = DEFAULT_FUNCSCMDS.get(shkey, 'echo {}') if funcscmd is None else funcscmd
    tmpfile_ext = DEFAULT_TMPFILE_EXT.get(shkey, 'sh') if tmpfile_ext is None else tmpfile_ext
    runcmd = DEFAULT_RUNCMD.get(shkey, '-c') if runcmd is None else runcmd
    seterrprevcmd = DEFAULT_SETERRPREVCMD.get(shkey, '') \
        if seterrprevcmd is None else seterrprevcmd
    seterrpostcmd = DEFAULT_SETERRPOSTCMD.get(shkey, '') \
        if seterrpostcmd is None else seterrpostcmd
    command = COMMAND.format(envcmd=envcmd, aliascmd=aliascmd, prevcmd=prevcmd,
                             postcmd=postcmd, funcscmd=funcscmd,
                             seterrprevcmd=seterrprevcmd,
                             seterrpostcmd=seterrpostcmd).strip()
    if show:
        print(command)
    if dryrun:
        return None, None
    cmd.append(runcmd)
    if not use_tmpfile:
        cmd.append(command)
    else:
        tmpfile = tempfile.NamedTemporaryFile(suffix=tmpfile_ext, delete=False)
        tmpfile.write(command.encode('utf8'))
        tmpfile.close()
        cmd.append(tmpfile.name)
    if currenv is None and hasattr(builtins, '__xonsh_env__'):
        currenv = builtins.__xonsh_env__.detype()
    elif currenv is not None:
        currenv = dict(currenv)
    try:
        s = subprocess.check_output(cmd, stderr=subprocess.PIPE, env=currenv,
                                    # start new session to avoid hangs
                                    # (doesn't work on Cygwin though)
                                    start_new_session=((not ON_CYGWIN) and
                                                       (not ON_MSYS)),
                                    universal_newlines=True)
    except (subprocess.CalledProcessError, FileNotFoundError):
        if not safe:
            raise
        return None, None
    finally:
        if use_tmpfile:
            os.remove(tmpfile.name)
    env = parse_env(s)
    aliases = parse_aliases(s)
    funcs = parse_funcs(s, shell=shell, sourcer=sourcer, extra_args=extra_args)
    aliases.update(funcs)
    return env, aliases


@lazyobject
def ENV_RE():
    return re.compile('__XONSH_ENV_BEG__\n(.*)'
                      '__XONSH_ENV_END__', flags=re.DOTALL)


@lazyobject
def ENV_SPLIT_RE():
    return re.compile('^([^=]+)=([^=]*|[^\n]*)$',
                      flags=re.DOTALL | re.MULTILINE)


def parse_env(s):
    """Parses the environment portion of string into a dict."""
    m = ENV_RE.search(s)
    if m is None:
        return {}
    g1 = m.group(1)
    g1 = g1[:-1] if g1.endswith('\n') else g1
    env = dict(ENV_SPLIT_RE.findall(g1))
    return env


@lazyobject
def ALIAS_RE():
    return re.compile('__XONSH_ALIAS_BEG__\n(.*)'
                      '__XONSH_ALIAS_END__',
                      flags=re.DOTALL)


def parse_aliases(s):
    """Parses the aliases portion of string into a dict."""
    m = ALIAS_RE.search(s)
    if m is None:
        return {}
    g1 = m.group(1)
    items = [line.split('=', 1) for line in g1.splitlines() if
             line.startswith('alias ') and '=' in line]
    aliases = {}
    for key, value in items:
        try:
            key = key[6:]  # lstrip 'alias '
            # undo bash's weird quoting of single quotes (sh_single_quote)
            value = value.replace('\'\\\'\'', '\'')
            # strip one single quote at the start and end of value
            if value[0] == '\'' and value[-1] == '\'':
                value = value[1:-1]
            value = shlex.split(value)
        except ValueError as exc:
            warnings.warn('could not parse alias "{0}": {1!r}'.format(key, exc),
                          RuntimeWarning)
            continue
        aliases[key] = value
    return aliases


@lazyobject
def FUNCS_RE():
    return re.compile('__XONSH_FUNCS_BEG__\n(.+)\n'
                      '__XONSH_FUNCS_END__',
                      flags=re.DOTALL)


def parse_funcs(s, shell, sourcer=None, extra_args=()):
    """Parses the funcs portion of a string into a dict of callable foreign
    function wrappers.
    """
    m = FUNCS_RE.search(s)
    if m is None:
        return {}
    g1 = m.group(1)
    if ON_WINDOWS:
        g1 = g1.replace(os.sep, os.altsep)
    try:
        namefiles = json.loads(g1.strip())
    except json.decoder.JSONDecodeError as exc:
        msg = ('{0!r}\n\ncould not parse {1} functions:\n'
               '  s  = {2!r}\n'
               '  g1 = {3!r}\n\n'
               'Note: you may be seeing this error if you use zsh with '
               'prezto. Prezto overwrites GNU coreutils functions (like echo) '
               'with its own zsh functions. Please try disabling prezto.')
        warnings.warn(msg.format(exc, shell, s, g1), RuntimeWarning)
        return {}
    sourcer = DEFAULT_SOURCERS.get(shell, 'source') if sourcer is None \
        else sourcer
    funcs = {}
    for funcname, filename in namefiles.items():
        if funcname.startswith('_') or not filename:
            continue  # skip private functions and invalid files
        if not os.path.isabs(filename):
            filename = os.path.abspath(filename)
        wrapper = ForeignShellFunctionAlias(name=funcname, shell=shell,
                                            sourcer=sourcer, filename=filename,
                                            extra_args=extra_args)
        funcs[funcname] = wrapper
    return funcs


class ForeignShellFunctionAlias(object):
    """This class is responsible for calling foreign shell functions as if
    they were aliases. This does not currently support taking stdin.
    """

    INPUT = ('{sourcer} "{filename}"\n'
             '{funcname} {args}\n')

    def __init__(self, name, shell, filename, sourcer=None, extra_args=()):
        """
        Parameters
        ----------
        name : str
            function name
        shell : str
            Name or path to shell
        filename : str
            Where the function is defined, path to source.
        sourcer : str or None, optional
            Command to source foreign files with.
        extra_args : tuple of str, optional
            Additional command line options to pass into the shell.
        """
        sourcer = DEFAULT_SOURCERS.get(shell, 'source') if sourcer is None \
            else sourcer
        self.name = name
        self.shell = shell
        self.filename = filename
        self.sourcer = sourcer
        self.extra_args = extra_args

    def __eq__(self, other):
        if not hasattr(other, 'name') or not hasattr(other, 'shell') or \
                not hasattr(other, 'filename') or not hasattr(other, 'sourcer') \
                or not hasattr(other, 'exta_args'):
            return NotImplemented
        return (self.name == other.name) and (self.shell == other.shell) and \
               (self.filename == other.filename) and \
               (self.sourcer == other.sourcer) and \
               (self.extra_args == other.extra_args)

    def __call__(self, args, stdin=None):
        args, streaming = self._is_streaming(args)
        input = self.INPUT.format(sourcer=self.sourcer, filename=self.filename,
                                  funcname=self.name, args=' '.join(args))
        cmd = [self.shell] + list(self.extra_args) + ['-c', input]
        env = builtins.__xonsh_env__
        denv = env.detype()
        if streaming:
            subprocess.check_call(cmd, env=denv)
            out = None
        else:
            out = subprocess.check_output(cmd, env=denv, stderr=subprocess.STDOUT)
            out = out.decode(encoding=env.get('XONSH_ENCODING'),
                             errors=env.get('XONSH_ENCODING_ERRORS'))
            out = out.replace('\r\n', '\n')
        return out

    def _is_streaming(self, args):
        """Test and modify args if --xonsh-stream is present."""
        if '--xonsh-stream' not in args:
            return args, False
        args = list(args)
        args.remove('--xonsh-stream')
        return args, True


@lazyobject
def VALID_SHELL_PARAMS():
    return frozenset([
    'shell', 'interactive', 'login', 'envcmd',
    'aliascmd', 'extra_args', 'currenv', 'safe',
    'prevcmd', 'postcmd', 'funcscmd', 'sourcer',
    ])


def ensure_shell(shell):
    """Ensures that a mapping follows the shell specification."""
    if not isinstance(shell, cabc.MutableMapping):
        shell = dict(shell)
    shell_keys = set(shell.keys())
    if not (shell_keys <= VALID_SHELL_PARAMS):
        msg = 'unknown shell keys: {0}'
        raise KeyError(msg.format(shell_keys - VALID_SHELL_PARAMS))
    shell['shell'] = ensure_string(shell['shell']).lower()
    if 'interactive' in shell_keys:
        shell['interactive'] = to_bool(shell['interactive'])
    if 'login' in shell_keys:
        shell['login'] = to_bool(shell['login'])
    if 'envcmd' in shell_keys:
        shell['envcmd'] = None if shell['envcmd'] is None \
            else ensure_string(shell['envcmd'])
    if 'aliascmd' in shell_keys:
        shell['aliascmd'] = None if shell['aliascmd'] is None \
            else ensure_string(shell['aliascmd'])
    if 'extra_args' in shell_keys and not isinstance(shell['extra_args'], tuple):
        shell['extra_args'] = tuple(map(ensure_string, shell['extra_args']))
    if 'currenv' in shell_keys and not isinstance(shell['currenv'], tuple):
        ce = shell['currenv']
        if isinstance(ce, cabc.Mapping):
            ce = tuple([(ensure_string(k), v) for k, v in ce.items()])
        elif isinstance(ce, cabc.Sequence):
            ce = tuple([(ensure_string(k), v) for k, v in ce])
        else:
            raise RuntimeError('unrecognized type for currenv')
        shell['currenv'] = ce
    if 'safe' in shell_keys:
        shell['safe'] = to_bool(shell['safe'])
    if 'prevcmd' in shell_keys:
        shell['prevcmd'] = ensure_string(shell['prevcmd'])
    if 'postcmd' in shell_keys:
        shell['postcmd'] = ensure_string(shell['postcmd'])
    if 'funcscmd' in shell_keys:
        shell['funcscmd'] = None if shell['funcscmd'] is None \
            else ensure_string(shell['funcscmd'])
    if 'sourcer' in shell_keys:
        shell['sourcer'] = None if shell['sourcer'] is None \
            else ensure_string(shell['sourcer'])
    if 'seterrprevcmd' in shell_keys:
        shell['seterrprevcmd'] = None if shell['seterrprevcmd'] is None \
            else ensure_string(shell['seterrprevcmd'])
    if 'seterrpostcmd' in shell_keys:
        shell['seterrpostcmd'] = None if shell['seterrpostcmd'] is None \
            else ensure_string(shell['seterrpostcmd'])
    return shell


def load_foreign_envs(shells):
    """Loads environments from foreign shells.

    Parameters
    ----------
    shells : sequence of dicts
        An iterable of dicts that can be passed into foreign_shell_data() as
        keyword arguments.

    Returns
    -------
    env : dict
        A dictionary of the merged environments.
    """
    env = {}
    for shell in shells:
        shell = ensure_shell(shell)
        shenv, _ = foreign_shell_data(**shell)
        if shenv:
            env.update(shenv)
    return env


def load_foreign_aliases(shells):
    """Loads aliases from foreign shells.

    Parameters
    ----------
    shells : sequence of dicts
        An iterable of dicts that can be passed into foreign_shell_data() as
        keyword arguments.

    Returns
    -------
    aliases : dict
        A dictionary of the merged aliases.
    """
    aliases = {}
    xonsh_aliases = builtins.aliases
    for shell in shells:
        shell = ensure_shell(shell)
        _, shaliases = foreign_shell_data(**shell)
        if not builtins.__xonsh_env__.get('FOREIGN_ALIASES_OVERRIDE'):
            shaliases = {} if shaliases is None else shaliases
            for alias in set(shaliases) & set(xonsh_aliases):
                del shaliases[alias]
                if builtins.__xonsh_env__.get('XONSH_DEBUG') > 1:
                    print('aliases: ignoring alias {!r} of shell {!r} '
                          'which tries to override xonsh alias.'
                          ''.format(alias, shell['shell']),
                          file=sys.stderr)
        aliases.update(shaliases)
    return aliases<|MERGE_RESOLUTION|>--- conflicted
+++ resolved
@@ -14,11 +14,7 @@
 
 from xonsh.lazyasd import lazyobject
 from xonsh.tools import to_bool, ensure_string
-<<<<<<< HEAD
-from xonsh.platform import ON_WINDOWS, ON_CYGWIN
-=======
 from xonsh.platform import ON_WINDOWS, ON_CYGWIN, ON_MSYS, os_environ
->>>>>>> dcfc722d
 
 COMMAND = """{seterrprevcmd}
 {prevcmd}
