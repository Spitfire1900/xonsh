--- conflicted
+++ resolved
@@ -134,14 +134,8 @@
     'XONSH_SHOW_TRACEBACK': (is_bool, to_bool, bool_to_str),
     'XONSH_STORE_STDOUT': (is_bool, to_bool, bool_to_str),
     'XONSH_STORE_STDIN': (is_bool, to_bool, bool_to_str),
-<<<<<<< HEAD
     'XONSH_TRACEBACK_LOGFILE': (is_logfile_opt, to_logfile_opt,
-                                logfile_opt_to_str),
-    'VI_MODE': (is_bool, to_bool, bool_to_str),
-    'VIRTUAL_ENV': (is_string, ensure_string, ensure_string),
-    'WIN_UNICODE_CONSOLE': (always_false, setup_win_unicode_console, bool_to_str),
-=======
->>>>>>> d77d7cad
+                                logfile_opt_to_str)
 }
 
 #
