# -*- coding: utf-8 -*-
"""Environment for the xonsh shell."""
import os
import re
import sys
import pprint
import textwrap
import locale
import builtins
import warnings
import contextlib
import collections
import collections.abc as cabc
import subprocess

from xonsh import __version__ as XONSH_VERSION
from xonsh.lazyasd import LazyObject, lazyobject
from xonsh.codecache import run_script_with_cache
from xonsh.dirstack import _get_cwd
from xonsh.events import events
from xonsh.platform import (
    BASH_COMPLETIONS_DEFAULT,
    DEFAULT_ENCODING,
    PATH_DEFAULT,
    ON_WINDOWS,
    ON_LINUX,
    os_environ,
)

from xonsh.style_tools import PTK2_STYLE

from xonsh.tools import (
    always_true,
    always_false,
    detype,
    ensure_string,
    is_env_path,
    str_to_env_path,
    env_path_to_str,
    is_bool,
    to_bool,
    bool_to_str,
    is_history_tuple,
    to_history_tuple,
    history_tuple_to_str,
    is_float,
    is_string,
    is_string_or_callable,
    is_completions_display_value,
    to_completions_display_value,
    is_string_set,
    csv_to_set,
    set_to_csv,
    is_int,
    is_bool_seq,
    to_bool_or_int,
    bool_or_int_to_str,
    csv_to_bool_seq,
    bool_seq_to_csv,
    DefaultNotGiven,
    print_exception,
    setup_win_unicode_console,
    intensify_colors_on_win_setter,
    is_dynamic_cwd_width,
    to_dynamic_cwd_tuple,
    dynamic_cwd_tuple_to_str,
    is_logfile_opt,
    to_logfile_opt,
    logfile_opt_to_str,
    executables_in,
    is_nonstring_seq_of_strings,
    pathsep_to_upper_seq,
    seq_to_upper_pathsep,
    print_color,
    is_history_backend,
    to_itself,
    swap_values,
    ptk2_color_depth_setter,
    is_str_str_dict,
    to_str_str_dict,
    dict_to_str,
)
from xonsh.ansi_colors import (
    ansi_color_escape_code_to_name,
    ansi_color_name_to_escape_code,
    ansi_reverse_style,
    ansi_style_by_name,
)
import xonsh.prompt.base as prompt


events.doc(
    "on_envvar_new",
    """
on_envvar_new(name: str, value: Any) -> None

Fires after a new environment variable is created.
Note: Setting envvars inside the handler might
cause a recursion until the limit.
""",
)


events.doc(
    "on_envvar_change",
    """
on_envvar_change(name: str, oldvalue: Any, newvalue: Any) -> None

Fires after an environment variable is changed.
Note: Setting envvars inside the handler might
cause a recursion until the limit.
""",
)


events.doc(
    "on_pre_spec_run_ls",
    """
on_pre_spec_run_ls(spec: xonsh.built_ins.SubprocSpec) -> None

Fires right before a SubprocSpec.run() is called for the ls
command.
""",
)


@lazyobject
def HELP_TEMPLATE():
    return (
        "{{INTENSE_RED}}{envvar}{{NO_COLOR}}:\n\n"
        "{{INTENSE_YELLOW}}{docstr}{{NO_COLOR}}\n\n"
        "default: {{CYAN}}{default}{{NO_COLOR}}\n"
        "configurable: {{CYAN}}{configurable}{{NO_COLOR}}"
    )


@lazyobject
def LOCALE_CATS():
    lc = {
        "LC_CTYPE": locale.LC_CTYPE,
        "LC_COLLATE": locale.LC_COLLATE,
        "LC_NUMERIC": locale.LC_NUMERIC,
        "LC_MONETARY": locale.LC_MONETARY,
        "LC_TIME": locale.LC_TIME,
    }
    if hasattr(locale, "LC_MESSAGES"):
        lc["LC_MESSAGES"] = locale.LC_MESSAGES
    return lc


def locale_convert(key):
    """Creates a converter for a locale key."""

    def lc_converter(val):
        try:
            locale.setlocale(LOCALE_CATS[key], val)
            val = locale.setlocale(LOCALE_CATS[key])
        except (locale.Error, KeyError):
            msg = "Failed to set locale {0!r} to {1!r}".format(key, val)
            warnings.warn(msg, RuntimeWarning)
        return val

    return lc_converter


def to_debug(x):
    """Converts value using to_bool_or_int() and sets this value on as the
    execer's debug level.
    """
    val = to_bool_or_int(x)
    if (
        hasattr(builtins, "__xonsh__")
        and hasattr(builtins.__xonsh__, "execer")
        and builtins.__xonsh__.execer is not None
    ):
        builtins.__xonsh__.execer.debug_level = val
    return val


#
# $LS_COLORS tools
#


class LsColors(cabc.MutableMapping):
    """Helps convert to/from $LS_COLORS format, respecting the xonsh color style.
    This accepts the same inputs as dict().
    """

    default_settings = {
        "*.7z": ("BOLD_RED",),
        "*.Z": ("BOLD_RED",),
        "*.aac": ("CYAN",),
        "*.ace": ("BOLD_RED",),
        "*.alz": ("BOLD_RED",),
        "*.arc": ("BOLD_RED",),
        "*.arj": ("BOLD_RED",),
        "*.asf": ("BOLD_PURPLE",),
        "*.au": ("CYAN",),
        "*.avi": ("BOLD_PURPLE",),
        "*.bmp": ("BOLD_PURPLE",),
        "*.bz": ("BOLD_RED",),
        "*.bz2": ("BOLD_RED",),
        "*.cab": ("BOLD_RED",),
        "*.cgm": ("BOLD_PURPLE",),
        "*.cpio": ("BOLD_RED",),
        "*.deb": ("BOLD_RED",),
        "*.dl": ("BOLD_PURPLE",),
        "*.dwm": ("BOLD_RED",),
        "*.dz": ("BOLD_RED",),
        "*.ear": ("BOLD_RED",),
        "*.emf": ("BOLD_PURPLE",),
        "*.esd": ("BOLD_RED",),
        "*.flac": ("CYAN",),
        "*.flc": ("BOLD_PURPLE",),
        "*.fli": ("BOLD_PURPLE",),
        "*.flv": ("BOLD_PURPLE",),
        "*.gif": ("BOLD_PURPLE",),
        "*.gl": ("BOLD_PURPLE",),
        "*.gz": ("BOLD_RED",),
        "*.jar": ("BOLD_RED",),
        "*.jpeg": ("BOLD_PURPLE",),
        "*.jpg": ("BOLD_PURPLE",),
        "*.lha": ("BOLD_RED",),
        "*.lrz": ("BOLD_RED",),
        "*.lz": ("BOLD_RED",),
        "*.lz4": ("BOLD_RED",),
        "*.lzh": ("BOLD_RED",),
        "*.lzma": ("BOLD_RED",),
        "*.lzo": ("BOLD_RED",),
        "*.m2v": ("BOLD_PURPLE",),
        "*.m4a": ("CYAN",),
        "*.m4v": ("BOLD_PURPLE",),
        "*.mid": ("CYAN",),
        "*.midi": ("CYAN",),
        "*.mjpeg": ("BOLD_PURPLE",),
        "*.mjpg": ("BOLD_PURPLE",),
        "*.mka": ("CYAN",),
        "*.mkv": ("BOLD_PURPLE",),
        "*.mng": ("BOLD_PURPLE",),
        "*.mov": ("BOLD_PURPLE",),
        "*.mp3": ("CYAN",),
        "*.mp4": ("BOLD_PURPLE",),
        "*.mp4v": ("BOLD_PURPLE",),
        "*.mpc": ("CYAN",),
        "*.mpeg": ("BOLD_PURPLE",),
        "*.mpg": ("BOLD_PURPLE",),
        "*.nuv": ("BOLD_PURPLE",),
        "*.oga": ("CYAN",),
        "*.ogg": ("CYAN",),
        "*.ogm": ("BOLD_PURPLE",),
        "*.ogv": ("BOLD_PURPLE",),
        "*.ogx": ("BOLD_PURPLE",),
        "*.opus": ("CYAN",),
        "*.pbm": ("BOLD_PURPLE",),
        "*.pcx": ("BOLD_PURPLE",),
        "*.pgm": ("BOLD_PURPLE",),
        "*.png": ("BOLD_PURPLE",),
        "*.ppm": ("BOLD_PURPLE",),
        "*.qt": ("BOLD_PURPLE",),
        "*.ra": ("CYAN",),
        "*.rar": ("BOLD_RED",),
        "*.rm": ("BOLD_PURPLE",),
        "*.rmvb": ("BOLD_PURPLE",),
        "*.rpm": ("BOLD_RED",),
        "*.rz": ("BOLD_RED",),
        "*.sar": ("BOLD_RED",),
        "*.spx": ("CYAN",),
        "*.svg": ("BOLD_PURPLE",),
        "*.svgz": ("BOLD_PURPLE",),
        "*.swm": ("BOLD_RED",),
        "*.t7z": ("BOLD_RED",),
        "*.tar": ("BOLD_RED",),
        "*.taz": ("BOLD_RED",),
        "*.tbz": ("BOLD_RED",),
        "*.tbz2": ("BOLD_RED",),
        "*.tga": ("BOLD_PURPLE",),
        "*.tgz": ("BOLD_RED",),
        "*.tif": ("BOLD_PURPLE",),
        "*.tiff": ("BOLD_PURPLE",),
        "*.tlz": ("BOLD_RED",),
        "*.txz": ("BOLD_RED",),
        "*.tz": ("BOLD_RED",),
        "*.tzo": ("BOLD_RED",),
        "*.tzst": ("BOLD_RED",),
        "*.vob": ("BOLD_PURPLE",),
        "*.war": ("BOLD_RED",),
        "*.wav": ("CYAN",),
        "*.webm": ("BOLD_PURPLE",),
        "*.wim": ("BOLD_RED",),
        "*.wmv": ("BOLD_PURPLE",),
        "*.xbm": ("BOLD_PURPLE",),
        "*.xcf": ("BOLD_PURPLE",),
        "*.xpm": ("BOLD_PURPLE",),
        "*.xspf": ("CYAN",),
        "*.xwd": ("BOLD_PURPLE",),
        "*.xz": ("BOLD_RED",),
        "*.yuv": ("BOLD_PURPLE",),
        "*.z": ("BOLD_RED",),
        "*.zip": ("BOLD_RED",),
        "*.zoo": ("BOLD_RED",),
        "*.zst": ("BOLD_RED",),
        "bd": ("BACKGROUND_BLACK", "YELLOW"),
        "ca": ("BLACK", "BACKGROUND_RED"),
        "cd": ("BACKGROUND_BLACK", "YELLOW"),
        "di": ("BOLD_BLUE",),
        "do": ("BOLD_PURPLE",),
        "ex": ("BOLD_GREEN",),
        "ln": ("BOLD_CYAN",),
        "mh": ("NO_COLOR",),
        "mi": ("NO_COLOR",),
        "or": ("BACKGROUND_BLACK", "RED"),
        "ow": ("BLUE", "BACKGROUND_GREEN"),
        "pi": ("BACKGROUND_BLACK", "YELLOW"),
        "rs": ("NO_COLOR",),
        "sg": ("BLACK", "BACKGROUND_YELLOW"),
        "so": ("BOLD_PURPLE",),
        "st": ("WHITE", "BACKGROUND_BLUE"),
        "su": ("WHITE", "BACKGROUND_RED"),
        "tw": ("BLACK", "BACKGROUND_GREEN"),
    }

    def __init__(self, *args, **kwargs):
        self._d = dict(*args, **kwargs)
        self._style = self._style_name = None
        self._detyped = None

    def __getitem__(self, key):
        return self._d[key]

    def __setitem__(self, key, value):
        self._detyped = None
        self._d[key] = value

    def __delitem__(self, key):
        self._detyped = None
        del self._d[key]

    def __len__(self):
        return len(self._d)

    def __iter__(self):
        yield from self._d

    def __str__(self):
        return str(self._d)

    def __repr__(self):
        return "{0}.{1}(...)".format(
            self.__class__.__module__, self.__class__.__name__, self._d
        )

    def _repr_pretty_(self, p, cycle):
        name = "{0}.{1}".format(self.__class__.__module__, self.__class__.__name__)
        with p.group(0, name + "(", ")"):
            if cycle:
                p.text("...")
            elif len(self):
                p.break_()
                p.pretty(dict(self))

    def detype(self):
        """De-types the instance, allowing it to be exported to the environment."""
        style = self.style
        if self._detyped is None:
            self._detyped = ":".join(
                [
                    key
                    + "="
                    + ";".join(
                        [ansi_color_name_to_escape_code(v, cmap=style) for v in val]
                    )
                    for key, val in sorted(self._d.items())
                ]
            )
        return self._detyped

    @property
    def style_name(self):
        """Current XONSH_COLOR_STYLE value"""
        env = builtins.__xonsh__.env
        env_style_name = env.get("XONSH_COLOR_STYLE")
        if self._style_name is None or self._style_name != env_style_name:
            self._style_name = env_style_name
            self._style = self._dtyped = None
        return self._style_name

    @property
    def style(self):
        """The ANSI color style for the current XONSH_COLOR_STYLE"""
        style_name = self.style_name
        if self._style is None:
            self._style = ansi_style_by_name(style_name)
            self._detyped = None
        return self._style

    @classmethod
    def fromstring(cls, s):
        """Creates a new instance of the LsColors class from a colon-separated
        string of dircolor-valid keys to ANSI color escape sequences.
        """
        obj = cls()
        # string inputs always use default codes, so translating into
        # xonsh names should be done from defaults
        reversed_default = ansi_reverse_style(style="default")
        data = {}
        for item in s.split(":"):
            key, eq, esc = item.partition("=")
            if not eq:
                # not a valid item
                continue
            data[key] = ansi_color_escape_code_to_name(
                esc, "default", reversed_style=reversed_default
            )
        obj._d = data
        return obj

    @classmethod
    def fromdircolors(cls, filename=None):
        """Constructs an LsColors instance by running dircolors.
        If a filename is provided, it is passed down to the dircolors command.
        """
        # assemble command
        cmd = ["dircolors", "-b"]
        if filename is not None:
            cmd.append(filename)
        # get env
        if hasattr(builtins, "__xonsh__") and hasattr(builtins.__xonsh__, "env"):
            denv = builtins.__xonsh__.env.detype()
        else:
            denv = None
        # run dircolors
        try:
            out = subprocess.check_output(
                cmd, env=denv, universal_newlines=True, stderr=subprocess.DEVNULL
            )
        except (subprocess.CalledProcessError, FileNotFoundError):
            return cls(cls.default_settings)
        s = out.splitlines()[0]
        _, _, s = s.partition("'")
        s, _, _ = s.rpartition("'")
        return cls.fromstring(s)

    @classmethod
    def convert(cls, x):
        """Converts an object to LsColors, if needed."""
        if isinstance(x, cls):
            return x
        elif isinstance(x, str):
            return cls.fromstring(x)
        elif isinstance(x, bytes):
            return cls.fromstring(x.decode())
        else:
            return cls(x)


def is_lscolors(x):
    """Checks if an object is an instance of LsColors"""
    return isinstance(x, LsColors)


@events.on_pre_spec_run_ls
def ensure_ls_colors_in_env(spec=None, **kwargs):
    """This ensures that the $LS_COLORS environment variable is in the
    environment. This fires exactly once upon the first time the
    ls command is called.
    """
    env = builtins.__xonsh__.env
    if "LS_COLORS" not in env._d:
        # this adds it to the env too
        default_lscolors(env)
    events.on_pre_spec_run_ls.discard(ensure_ls_colors_in_env)


#
# Ensurerers
#

Ensurer = collections.namedtuple("Ensurer", ["validate", "convert", "detype"])
Ensurer.__doc__ = """Named tuples whose elements are functions that
represent environment variable validation, conversion, detyping.
"""


@lazyobject
def DEFAULT_ENSURERS():
    return {
        "AUTO_CD": (is_bool, to_bool, bool_to_str),
        "AUTO_PUSHD": (is_bool, to_bool, bool_to_str),
        "AUTO_SUGGEST": (is_bool, to_bool, bool_to_str),
        "AUTO_SUGGEST_IN_COMPLETIONS": (is_bool, to_bool, bool_to_str),
        "BASH_COMPLETIONS": (is_env_path, str_to_env_path, env_path_to_str),
        "CASE_SENSITIVE_COMPLETIONS": (is_bool, to_bool, bool_to_str),
        re.compile(r"\w*DIRS$"): (is_env_path, str_to_env_path, env_path_to_str),
        "COLOR_INPUT": (is_bool, to_bool, bool_to_str),
        "COLOR_RESULTS": (is_bool, to_bool, bool_to_str),
        "COMPLETIONS_BRACKETS": (is_bool, to_bool, bool_to_str),
        "COMPLETIONS_CONFIRM": (is_bool, to_bool, bool_to_str),
        "COMPLETIONS_DISPLAY": (
            is_completions_display_value,
            to_completions_display_value,
            str,
        ),
        "COMPLETIONS_MENU_ROWS": (is_int, int, str),
        "COMPLETION_QUERY_LIMIT": (is_int, int, str),
        "COMPLETION_IN_THREAD": (is_bool, to_bool, bool_to_str),
        "DIRSTACK_SIZE": (is_int, int, str),
        "DOTGLOB": (is_bool, to_bool, bool_to_str),
        "DYNAMIC_CWD_WIDTH": (
            is_dynamic_cwd_width,
            to_dynamic_cwd_tuple,
            dynamic_cwd_tuple_to_str,
        ),
        "DYNAMIC_CWD_ELISION_CHAR": (is_string, ensure_string, ensure_string),
        "EXPAND_ENV_VARS": (is_bool, to_bool, bool_to_str),
        "FORCE_POSIX_PATHS": (is_bool, to_bool, bool_to_str),
        "FOREIGN_ALIASES_SUPPRESS_SKIP_MESSAGE": (is_bool, to_bool, bool_to_str),
        "FOREIGN_ALIASES_OVERRIDE": (is_bool, to_bool, bool_to_str),
        "FUZZY_PATH_COMPLETION": (is_bool, to_bool, bool_to_str),
        "GLOB_SORTED": (is_bool, to_bool, bool_to_str),
        "HISTCONTROL": (is_string_set, csv_to_set, set_to_csv),
        "IGNOREEOF": (is_bool, to_bool, bool_to_str),
        "INTENSIFY_COLORS_ON_WIN": (
            always_false,
            intensify_colors_on_win_setter,
            bool_to_str,
        ),
        "LANG": (is_string, ensure_string, ensure_string),
        "LC_COLLATE": (always_false, locale_convert("LC_COLLATE"), ensure_string),
        "LC_CTYPE": (always_false, locale_convert("LC_CTYPE"), ensure_string),
        "LC_MESSAGES": (always_false, locale_convert("LC_MESSAGES"), ensure_string),
        "LC_MONETARY": (always_false, locale_convert("LC_MONETARY"), ensure_string),
        "LC_NUMERIC": (always_false, locale_convert("LC_NUMERIC"), ensure_string),
        "LC_TIME": (always_false, locale_convert("LC_TIME"), ensure_string),
        "LS_COLORS": (is_lscolors, LsColors.convert, detype),
        "LOADED_RC_FILES": (is_bool_seq, csv_to_bool_seq, bool_seq_to_csv),
        "MOUSE_SUPPORT": (is_bool, to_bool, bool_to_str),
        "MULTILINE_PROMPT": (is_string_or_callable, ensure_string, ensure_string),
        re.compile(r"\w*PATH$"): (is_env_path, str_to_env_path, env_path_to_str),
        "PATHEXT": (
            is_nonstring_seq_of_strings,
            pathsep_to_upper_seq,
            seq_to_upper_pathsep,
        ),
        "PRETTY_PRINT_RESULTS": (is_bool, to_bool, bool_to_str),
        "PROMPT": (is_string_or_callable, ensure_string, ensure_string),
        "PROMPT_FIELDS": (always_true, None, None),
        "PROMPT_REFRESH_INTERVAL": (is_float, float, str),
        "PROMPT_TOOLKIT_COLOR_DEPTH": (
            always_false,
            ptk2_color_depth_setter,
            ensure_string,
        ),
        "PUSHD_MINUS": (is_bool, to_bool, bool_to_str),
        "PUSHD_SILENT": (is_bool, to_bool, bool_to_str),
        "PTK_STYLE_OVERRIDES": (is_str_str_dict, to_str_str_dict, dict_to_str),
        "RAISE_SUBPROC_ERROR": (is_bool, to_bool, bool_to_str),
        "RIGHT_PROMPT": (is_string_or_callable, ensure_string, ensure_string),
        "BOTTOM_TOOLBAR": (is_string_or_callable, ensure_string, ensure_string),
        "SUBSEQUENCE_PATH_COMPLETION": (is_bool, to_bool, bool_to_str),
        "SUGGEST_COMMANDS": (is_bool, to_bool, bool_to_str),
        "SUGGEST_MAX_NUM": (is_int, int, str),
        "SUGGEST_THRESHOLD": (is_int, int, str),
        "SUPPRESS_BRANCH_TIMEOUT_MESSAGE": (is_bool, to_bool, bool_to_str),
        "UPDATE_COMPLETIONS_ON_KEYPRESS": (is_bool, to_bool, bool_to_str),
        "UPDATE_OS_ENVIRON": (is_bool, to_bool, bool_to_str),
        "UPDATE_PROMPT_ON_KEYPRESS": (is_bool, to_bool, bool_to_str),
        "VC_BRANCH_TIMEOUT": (is_float, float, str),
        "VC_HG_SHOW_BRANCH": (is_bool, to_bool, bool_to_str),
        "VI_MODE": (is_bool, to_bool, bool_to_str),
        "VIRTUAL_ENV": (is_string, ensure_string, ensure_string),
        "WIN_UNICODE_CONSOLE": (always_false, setup_win_unicode_console, bool_to_str),
        "XONSHRC": (is_env_path, str_to_env_path, env_path_to_str),
        "XONSH_APPEND_NEWLINE": (is_bool, to_bool, bool_to_str),
        "XONSH_AUTOPAIR": (is_bool, to_bool, bool_to_str),
        "XONSH_CACHE_SCRIPTS": (is_bool, to_bool, bool_to_str),
        "XONSH_CACHE_EVERYTHING": (is_bool, to_bool, bool_to_str),
        "XONSH_COLOR_STYLE": (is_string, ensure_string, ensure_string),
        "XONSH_DEBUG": (always_false, to_debug, bool_or_int_to_str),
        "XONSH_ENCODING": (is_string, ensure_string, ensure_string),
        "XONSH_ENCODING_ERRORS": (is_string, ensure_string, ensure_string),
        "XONSH_HISTORY_BACKEND": (is_history_backend, to_itself, ensure_string),
        "XONSH_HISTORY_FILE": (is_string, ensure_string, ensure_string),
        "XONSH_HISTORY_MATCH_ANYWHERE": (is_bool, to_bool, bool_to_str),
        "XONSH_HISTORY_SIZE": (
            is_history_tuple,
            to_history_tuple,
            history_tuple_to_str,
        ),
        "XONSH_LOGIN": (is_bool, to_bool, bool_to_str),
        "XONSH_PROC_FREQUENCY": (is_float, float, str),
        "XONSH_SHOW_TRACEBACK": (is_bool, to_bool, bool_to_str),
        "XONSH_STDERR_PREFIX": (is_string, ensure_string, ensure_string),
        "XONSH_STDERR_POSTFIX": (is_string, ensure_string, ensure_string),
        "XONSH_STORE_STDOUT": (is_bool, to_bool, bool_to_str),
        "XONSH_STORE_STDIN": (is_bool, to_bool, bool_to_str),
        "XONSH_TRACEBACK_LOGFILE": (is_logfile_opt, to_logfile_opt, logfile_opt_to_str),
        "XONSH_DATETIME_FORMAT": (is_string, ensure_string, ensure_string),
    }


#
# Defaults
#
def default_value(f):
    """Decorator for making callable default values."""
    f._xonsh_callable_default = True
    return f


def is_callable_default(x):
    """Checks if a value is a callable default."""
    return callable(x) and getattr(x, "_xonsh_callable_default", False)


DEFAULT_TITLE = "{current_job:{} | }{user}@{hostname}: {cwd} | xonsh"


@default_value
def xonsh_data_dir(env):
    """Ensures and returns the $XONSH_DATA_DIR"""
    xdd = os.path.expanduser(os.path.join(env.get("XDG_DATA_HOME"), "xonsh"))
    os.makedirs(xdd, exist_ok=True)
    return xdd


@default_value
def xonsh_config_dir(env):
    """Ensures and returns the $XONSH_CONFIG_DIR"""
    xcd = os.path.expanduser(os.path.join(env.get("XDG_CONFIG_HOME"), "xonsh"))
    os.makedirs(xcd, exist_ok=True)
    return xcd


def xonshconfig(env):
    """Ensures and returns the $XONSHCONFIG"""
    xcd = env.get("XONSH_CONFIG_DIR")
    xc = os.path.join(xcd, "config.json")
    return xc


@default_value
def default_xonshrc(env):
    """Creates a new instance of the default xonshrc tuple."""
    xcdrc = os.path.join(xonsh_config_dir(env), "rc.xsh")
    if ON_WINDOWS:
        dxrc = (
            os.path.join(os_environ["ALLUSERSPROFILE"], "xonsh", "xonshrc"),
            xcdrc,
            os.path.expanduser("~/.xonshrc"),
        )
    else:
        dxrc = ("/etc/xonshrc", xcdrc, os.path.expanduser("~/.xonshrc"))
    # Check if old config file exists and issue warning
    old_config_filename = xonshconfig(env)
    if os.path.isfile(old_config_filename):
        print(
            "WARNING! old style configuration ("
            + old_config_filename
            + ") is no longer supported. "
            + "Please migrate to xonshrc."
        )
    return dxrc


@default_value
def xonsh_append_newline(env):
    """Appends a newline if we are in interactive mode"""
    return env.get("XONSH_INTERACTIVE", False)


@default_value
def default_lscolors(env):
    """Gets a default instanse of LsColors"""
    inherited_lscolors = os_environ.get("LS_COLORS", None)
    if inherited_lscolors is None:
        lsc = LsColors.fromdircolors()
    else:
        lsc = LsColors.fromstring(inherited_lscolors)
    # have to place this in the env, so it is applied
    env["LS_COLORS"] = lsc
    return lsc


# Default values should generally be immutable, that way if a user wants
# to set them they have to do a copy and write them to the environment.
# try to keep this sorted.
@lazyobject
def DEFAULT_VALUES():
    dv = {
        "AUTO_CD": False,
        "AUTO_PUSHD": False,
        "AUTO_SUGGEST": True,
        "AUTO_SUGGEST_IN_COMPLETIONS": False,
        "BASH_COMPLETIONS": BASH_COMPLETIONS_DEFAULT,
        "CASE_SENSITIVE_COMPLETIONS": ON_LINUX,
        "CDPATH": (),
        "COLOR_INPUT": True,
        "COLOR_RESULTS": True,
        "COMPLETIONS_BRACKETS": True,
        "COMPLETIONS_CONFIRM": False,
        "COMPLETIONS_DISPLAY": "multi",
        "COMPLETIONS_MENU_ROWS": 5,
        "COMPLETION_QUERY_LIMIT": 100,
        "COMPLETION_IN_THREAD": False,
        "DIRSTACK_SIZE": 20,
        "DOTGLOB": False,
        "DYNAMIC_CWD_WIDTH": (float("inf"), "c"),
        "DYNAMIC_CWD_ELISION_CHAR": "",
        "EXPAND_ENV_VARS": True,
        "FORCE_POSIX_PATHS": False,
        "FOREIGN_ALIASES_SUPPRESS_SKIP_MESSAGE": False,
        "FOREIGN_ALIASES_OVERRIDE": False,
        "PROMPT_FIELDS": dict(prompt.PROMPT_FIELDS),
        "FUZZY_PATH_COMPLETION": True,
        "GLOB_SORTED": True,
        "HISTCONTROL": set(),
        "IGNOREEOF": False,
        "INDENT": "    ",
        "INTENSIFY_COLORS_ON_WIN": True,
        "LANG": "C.UTF-8",
        "LC_CTYPE": locale.setlocale(locale.LC_CTYPE),
        "LC_COLLATE": locale.setlocale(locale.LC_COLLATE),
        "LC_TIME": locale.setlocale(locale.LC_TIME),
        "LC_MONETARY": locale.setlocale(locale.LC_MONETARY),
        "LC_NUMERIC": locale.setlocale(locale.LC_NUMERIC),
        "LS_COLORS": default_lscolors,
        "LOADED_RC_FILES": (),
        "MOUSE_SUPPORT": False,
        "MULTILINE_PROMPT": ".",
        "PATH": PATH_DEFAULT,
        "PATHEXT": [".COM", ".EXE", ".BAT", ".CMD"] if ON_WINDOWS else [],
        "PRETTY_PRINT_RESULTS": True,
        "PROMPT": prompt.default_prompt(),
        "PROMPT_REFRESH_INTERVAL": 0,
        "PROMPT_TOOLKIT_COLOR_DEPTH": "",
        "PTK_STYLE_OVERRIDES": dict(PTK2_STYLE),
        "PUSHD_MINUS": False,
        "PUSHD_SILENT": False,
        "RAISE_SUBPROC_ERROR": False,
        "RIGHT_PROMPT": "",
        "BOTTOM_TOOLBAR": "",
        "SHELL_TYPE": "best",
        "SUBSEQUENCE_PATH_COMPLETION": True,
        "SUPPRESS_BRANCH_TIMEOUT_MESSAGE": False,
        "SUGGEST_COMMANDS": True,
        "SUGGEST_MAX_NUM": 5,
        "SUGGEST_THRESHOLD": 3,
        "TITLE": DEFAULT_TITLE,
        "UPDATE_COMPLETIONS_ON_KEYPRESS": False,
        "UPDATE_OS_ENVIRON": False,
        "UPDATE_PROMPT_ON_KEYPRESS": False,
        "VC_BRANCH_TIMEOUT": 0.2 if ON_WINDOWS else 0.1,
        "VC_HG_SHOW_BRANCH": True,
        "VI_MODE": False,
        "WIN_UNICODE_CONSOLE": True,
        "XDG_CONFIG_HOME": os.path.expanduser(os.path.join("~", ".config")),
        "XDG_DATA_HOME": os.path.expanduser(os.path.join("~", ".local", "share")),
        "XONSHRC": default_xonshrc,
        "XONSH_APPEND_NEWLINE": xonsh_append_newline,
        "XONSH_AUTOPAIR": False,
        "XONSH_CACHE_SCRIPTS": True,
        "XONSH_CACHE_EVERYTHING": False,
        "XONSH_COLOR_STYLE": "default",
        "XONSH_CONFIG_DIR": xonsh_config_dir,
        "XONSH_DATA_DIR": xonsh_data_dir,
        "XONSH_DEBUG": 0,
        "XONSH_ENCODING": DEFAULT_ENCODING,
        "XONSH_ENCODING_ERRORS": "surrogateescape",
        "XONSH_HISTORY_BACKEND": "json",
        "XONSH_HISTORY_FILE": os.path.expanduser("~/.xonsh_history.json"),
        "XONSH_HISTORY_MATCH_ANYWHERE": False,
        "XONSH_HISTORY_SIZE": (8128, "commands"),
        "XONSH_LOGIN": False,
        "XONSH_PROC_FREQUENCY": 1e-4,
        "XONSH_SHOW_TRACEBACK": False,
        "XONSH_STDERR_PREFIX": "",
        "XONSH_STDERR_POSTFIX": "",
        "XONSH_STORE_STDIN": False,
        "XONSH_STORE_STDOUT": False,
        "XONSH_TRACEBACK_LOGFILE": None,
        "XONSH_DATETIME_FORMAT": "%Y-%m-%d %H:%M",
    }
    if hasattr(locale, "LC_MESSAGES"):
        dv["LC_MESSAGES"] = locale.setlocale(locale.LC_MESSAGES)
    return dv


VarDocs = collections.namedtuple(
    "VarDocs", ["docstr", "configurable", "default", "store_as_str"]
)
VarDocs.__doc__ = """Named tuple for environment variable documentation

Parameters
----------
docstr : str
   The environment variable docstring.
configurable : bool, optional
    Flag for whether the environment variable is configurable or not.
default : str, optional
    Custom docstring for the default value for complex defaults.
    Is this is DefaultNotGiven, then the default will be looked up
    from DEFAULT_VALUES and converted to a str.
store_as_str : bool, optional
    Flag for whether the environment variable should be stored as a
    string. This is used when persisting a variable that is not JSON
    serializable to the config file. For example, sets, frozensets, and
    potentially other non-trivial data types. default, False.
"""
# iterates from back
VarDocs.__new__.__defaults__ = (True, DefaultNotGiven, False)


# Please keep the following in alphabetic order - scopatz
@lazyobject
def DEFAULT_DOCS():
    return {
        "ANSICON": VarDocs(
            "This is used on Windows to set the title, " "if available.",
            configurable=False,
        ),
        "AUTO_CD": VarDocs(
            "Flag to enable changing to a directory by entering the dirname or "
            "full path only (without the cd command)."
        ),
        "AUTO_PUSHD": VarDocs(
            "Flag for automatically pushing directories onto the directory stack."
        ),
        "AUTO_SUGGEST": VarDocs(
            "Enable automatic command suggestions based on history, like in the fish "
            "shell.\n\nPressing the right arrow key inserts the currently "
            "displayed suggestion. Only usable with ``$SHELL_TYPE=prompt_toolkit.``"
        ),
        "AUTO_SUGGEST_IN_COMPLETIONS": VarDocs(
            "Places the auto-suggest result as the first option in the completions. "
            "This enables you to tab complete the auto-suggestion."
        ),
        "BASH_COMPLETIONS": VarDocs(
            "This is a list (or tuple) of strings that specifies where the "
            "``bash_completion`` script may be found. "
            "The first valid path will be used. For better performance, "
            "bash-completion v2.x is recommended since it lazy-loads individual "
            "completion scripts. "
            "For both bash-completion v1.x and v2.x, paths of individual completion "
            "scripts (like ``.../completes/ssh``) do not need to be included here. "
            "The default values are platform "
            "dependent, but sane. To specify an alternate list, do so in the run "
            "control file.",
            default=(
                "Normally this is:\n\n"
                "    ``('/usr/share/bash-completion/bash_completion', )``\n\n"
                "But, on Mac it is:\n\n"
                "    ``('/usr/local/share/bash-completion/bash_completion', "
                "'/usr/local/etc/bash_completion')``\n\n"
                "Other OS-specific defaults may be added in the future."
            ),
        ),
        "CASE_SENSITIVE_COMPLETIONS": VarDocs(
            "Sets whether completions should be case sensitive or case " "insensitive.",
            default="True on Linux, False otherwise.",
        ),
        "CDPATH": VarDocs(
            "A list of paths to be used as roots for a cd, breaking compatibility "
            "with Bash, xonsh always prefer an existing relative path."
        ),
        "COLOR_INPUT": VarDocs("Flag for syntax highlighting interactive input."),
        "COLOR_RESULTS": VarDocs("Flag for syntax highlighting return values."),
        "COMPLETIONS_BRACKETS": VarDocs(
            "Flag to enable/disable inclusion of square brackets and parentheses "
            "in Python attribute completions.",
            default="True",
        ),
        "COMPLETIONS_DISPLAY": VarDocs(
            "Configure if and how Python completions are displayed by the "
            "``prompt_toolkit`` shell.\n\nThis option does not affect Bash "
            "completions, auto-suggestions, etc.\n\nChanging it at runtime will "
            "take immediate effect, so you can quickly disable and enable "
            "completions during shell sessions.\n\n"
            "- If ``$COMPLETIONS_DISPLAY`` is ``none`` or ``false``, do not display"
            " those completions.\n"
            "- If ``$COMPLETIONS_DISPLAY`` is ``single``, display completions in a\n"
            "  single column while typing.\n"
            "- If ``$COMPLETIONS_DISPLAY`` is ``multi`` or ``true``, display completions"
            " in multiple columns while typing.\n\n"
            "- If ``$COMPLETIONS_DISPLAY`` is ``readline``, display completions\n"
            "  will emulate the behavior of readline.\n\n"
            "These option values are not case- or type-sensitive, so e.g. "
            "writing ``$COMPLETIONS_DISPLAY = None`` "
            "and ``$COMPLETIONS_DISPLAY = 'none'`` are equivalent. Only usable with "
            "``$SHELL_TYPE=prompt_toolkit``"
        ),
        "COMPLETIONS_CONFIRM": VarDocs(
            "While tab-completions menu is displayed, press <Enter> to confirm "
            "completion instead of running command. This only affects the "
            "prompt-toolkit shell."
        ),
        "COMPLETIONS_MENU_ROWS": VarDocs(
            "Number of rows to reserve for tab-completions menu if "
            "``$COMPLETIONS_DISPLAY`` is ``single`` or ``multi``. This only affects the "
            "prompt-toolkit shell."
        ),
        "COMPLETION_QUERY_LIMIT": VarDocs(
            "The number of completions to display before the user is asked "
            "for confirmation."
        ),
        "COMPLETION_IN_THREAD": VarDocs(
<<<<<<< HEAD
            "When generating the completions takes a lot of time, "
            "it’s better to do this in a background thread. "
            "When this is True, background threads is used for completion."
=======
            "Generating completions takes time, it's better to process them in background. "
            "If ``True``, then a background thread is used for completion."
>>>>>>> 8fde5da2
        ),
        "DIRSTACK_SIZE": VarDocs("Maximum size of the directory stack."),
        "DOTGLOB": VarDocs(
            'Globbing files with "*" or "**" will also match '
            "dotfiles, or those 'hidden' files whose names "
            "begin with a literal '.'. Such files are filtered "
            "out by default."
        ),
        "DYNAMIC_CWD_WIDTH": VarDocs(
            "Maximum length in number of characters "
            "or as a percentage for the ``cwd`` prompt variable. For example, "
            '"20" is a twenty character width and "10%" is ten percent of the '
            "number of columns available."
        ),
        "DYNAMIC_CWD_ELISION_CHAR": VarDocs(
            "The string used to show a shortened directory in a shortened cwd, "
            "e.g. ``'…'``."
        ),
        "EXPAND_ENV_VARS": VarDocs(
            "Toggles whether environment variables are expanded inside of strings "
            "in subprocess mode."
        ),
        "FORCE_POSIX_PATHS": VarDocs(
            "Forces forward slashes (``/``) on Windows systems when using auto "
            "completion if set to anything truthy.",
            configurable=ON_WINDOWS,
        ),
        "FOREIGN_ALIASES_SUPPRESS_SKIP_MESSAGE": VarDocs(
            "Whether or not foreign aliases should suppress the message "
            "that informs the user when a foreign alias has been skipped "
            "because it already exists in xonsh.",
            configurable=True,
        ),
        "FOREIGN_ALIASES_OVERRIDE": VarDocs(
            "Whether or not foreign aliases should override xonsh aliases "
            "with the same name. Note that setting of this must happen in the "
            "environment that xonsh was started from. "
            "It cannot be set in the ``.xonshrc`` as loading of foreign aliases happens before"
            "``.xonshrc`` is parsed",
            configurable=True,
        ),
        "PROMPT_FIELDS": VarDocs(
            "Dictionary containing variables to be used when formatting $PROMPT "
            "and $TITLE. See 'Customizing the Prompt' "
            "http://xon.sh/tutorial.html#customizing-the-prompt",
            configurable=False,
            default="``xonsh.prompt.PROMPT_FIELDS``",
        ),
        "FUZZY_PATH_COMPLETION": VarDocs(
            "Toggles 'fuzzy' matching of paths for tab completion, which is only "
            "used as a fallback if no other completions succeed but can be used "
            "as a way to adjust for typographical errors. If ``True``, then, e.g.,"
            " ``xonhs`` will match ``xonsh``."
        ),
        "GLOB_SORTED": VarDocs(
            "Toggles whether globbing results are manually sorted. If ``False``, "
            "the results are returned in arbitrary order."
        ),
        "HISTCONTROL": VarDocs(
            "A set of strings (comma-separated list in string form) of options "
            "that determine what commands are saved to the history list. By "
            "default all commands are saved. The option ``ignoredups`` will not "
            "save the command if it matches the previous command. The option "
            "'ignoreerr' will cause any commands that fail (i.e. return non-zero "
            "exit status) to not be added to the history list.",
            store_as_str=True,
        ),
        "IGNOREEOF": VarDocs("Prevents Ctrl-D from exiting the shell."),
        "INDENT": VarDocs("Indentation string for multiline input"),
        "INTENSIFY_COLORS_ON_WIN": VarDocs(
            "Enhance style colors for readability "
            "when using the default terminal (``cmd.exe``) on Windows. Blue colors, "
            "which are hard to read, are replaced with cyan. Other colors are "
            "generally replaced by their bright counter parts.",
            configurable=ON_WINDOWS,
        ),
        "LANG": VarDocs("Fallback locale setting for systems where it matters"),
        "LS_COLORS": VarDocs(
            "Color settings for ``ls`` command line utility",
            default="``*.7z=1;0;31:*.Z=1;0;31:*.aac=0;36:*.ace=1;0;31:"
            "*.alz=1;0;31:*.arc=1;0;31:*.arj=1;0;31:*.asf=1;0;35:*.au=0;36:"
            "*.avi=1;0;35:*.bmp=1;0;35:*.bz=1;0;31:*.bz2=1;0;31:*.cab=1;0;31:"
            "*.cgm=1;0;35:*.cpio=1;0;31:*.deb=1;0;31:*.dl=1;0;35:*.dwm=1;0;31:"
            "*.dz=1;0;31:*.ear=1;0;31:*.emf=1;0;35:*.esd=1;0;31:*.flac=0;36:"
            "*.flc=1;0;35:*.fli=1;0;35:*.flv=1;0;35:*.gif=1;0;35:*.gl=1;0;35:"
            "*.gz=1;0;31:*.jar=1;0;31:*.jpeg=1;0;35:*.jpg=1;0;35:*.lha=1;0;31:"
            "*.lrz=1;0;31:*.lz=1;0;31:*.lz4=1;0;31:*.lzh=1;0;31:*.lzma=1;0;31"
            ":*.lzo=1;0;31:*.m2v=1;0;35:*.m4a=0;36:*.m4v=1;0;35:*.mid=0;36:"
            "*.midi=0;36:*.mjpeg=1;0;35:*.mjpg=1;0;35:*.mka=0;36:*.mkv=1;0;35:"
            "*.mng=1;0;35:*.mov=1;0;35:*.mp3=0;36:*.mp4=1;0;35:*.mp4v=1;0;35:"
            "*.mpc=0;36:*.mpeg=1;0;35:*.mpg=1;0;35:*.nuv=1;0;35:*.oga=0;36:"
            "*.ogg=0;36:*.ogm=1;0;35:*.ogv=1;0;35:*.ogx=1;0;35:*.opus=0;36:"
            "*.pbm=1;0;35:*.pcx=1;0;35:*.pgm=1;0;35:*.png=1;0;35:*.ppm=1;0;35:"
            "*.qt=1;0;35:*.ra=0;36:*.rar=1;0;31:*.rm=1;0;35:*.rmvb=1;0;35:"
            "*.rpm=1;0;31:*.rz=1;0;31:*.sar=1;0;31:*.spx=0;36:*.svg=1;0;35:"
            "*.svgz=1;0;35:*.swm=1;0;31:*.t7z=1;0;31:*.tar=1;0;31:*.taz=1;0;31:"
            "*.tbz=1;0;31:*.tbz2=1;0;31:*.tga=1;0;35:*.tgz=1;0;31:*.tif=1;0;35:"
            "*.tiff=1;0;35:*.tlz=1;0;31:*.txz=1;0;31:*.tz=1;0;31:*.tzo=1;0;31:"
            "*.tzst=1;0;31:*.vob=1;0;35:*.war=1;0;31:*.wav=0;36:*.webm=1;0;35:"
            "*.wim=1;0;31:*.wmv=1;0;35:*.xbm=1;0;35:*.xcf=1;0;35:*.xpm=1;0;35:"
            "*.xspf=0;36:*.xwd=1;0;35:*.xz=1;0;31:*.yuv=1;0;35:*.z=1;0;31:"
            "*.zip=1;0;31:*.zoo=1;0;31:*.zst=1;0;31:bd=40;0;33:ca=0;30;41:"
            "cd=40;0;33:di=1;0;34:do=1;0;35:ex=1;0;32:ln=1;0;36:mh=0:mi=0:"
            "or=40;0;31:ow=0;34;42:pi=40;0;33:rs=0:sg=0;30;43:so=1;0;35:"
            "st=0;37;44:su=0;37;41:tw=0;30;42``",
        ),
        "LOADED_RC_FILES": VarDocs(
            "Whether or not any of the xonsh run control files were loaded at "
            "startup. This is a sequence of bools in Python that is converted "
            "to a CSV list in string form, ie ``[True, False]`` becomes "
            "``'True,False'``.",
            configurable=False,
        ),
        "MOUSE_SUPPORT": VarDocs(
            "Enable mouse support in the ``prompt_toolkit`` shell. This allows "
            "clicking for positioning the cursor or selecting a completion. In "
            "some terminals however, this disables the ability to scroll back "
            "through the history of the terminal. Only usable with "
            "``$SHELL_TYPE=prompt_toolkit``"
        ),
        "MULTILINE_PROMPT": VarDocs(
            "Prompt text for 2nd+ lines of input, may be str or function which "
            "returns a str."
        ),
        "OLDPWD": VarDocs(
            "Used to represent a previous present working directory.",
            configurable=False,
        ),
        "PATH": VarDocs(
            "List of strings representing where to look for executables.",
            default="On Windows: it is ``Path`` value of register's "
            "``HKEY_LOCAL_MACHINE\\SYSTEM\\CurrentControlSet\\Control\\Session Manager\\Environment``. "
            "On Mac OSX: ``('/usr/local/bin', '/usr/bin', '/bin', '/usr/sbin', '/sbin')`` "
            "On Linux & on Cygwin & on MSYS, when detected that the distro "
            "is like arch, the default PATH is "
            "``('/usr/local/sbin', '/usr/local/bin', '/usr/bin', "
            "'/usr/bin/site_perl', '/usr/bin/vendor_perl', '/usr/bin/core_perl')``"
            " and otherwise is "
            "``('~/bin', '/usr/local/sbin', '/usr/local/bin', '/usr/sbin',"
            "'/usr/bin', '/sbin', '/bin', '/usr/games', '/usr/local/games')``",
        ),
        "PATHEXT": VarDocs(
            "Sequence of extension strings (eg, ``.EXE``) for "
            "filtering valid executables by. Each element must be "
            "uppercase."
        ),
        "PRETTY_PRINT_RESULTS": VarDocs('Flag for "pretty printing" return values.'),
        "PROMPT": VarDocs(
            "The prompt text. May contain keyword arguments which are "
            "auto-formatted, see 'Customizing the Prompt' at "
            "http://xon.sh/tutorial.html#customizing-the-prompt. "
            "This value is never inherited from parent processes.",
            default="``xonsh.environ.DEFAULT_PROMPT``",
        ),
        "PROMPT_REFRESH_INTERVAL": VarDocs(
            "Evaluate $PROMPT, $RIGHT_PROMPT and $BOTTOM_TOOLBAR every so many seconds."
            "This param default is zero."
            "And if using this param, $UPDATE_COMPLETIONS_ON_KEYPRESS must be True."
        ),
        "PROMPT_TOOLKIT_COLOR_DEPTH": VarDocs(
            "The color depth used by prompt toolkit 2. Possible values are: "
            "``DEPTH_1_BIT``, ``DEPTH_4_BIT``, ``DEPTH_8_BIT``, ``DEPTH_24_BIT`` "
            "colors. Default is an empty string which means that prompt toolkit decide."
        ),
        "PTK_STYLE_OVERRIDES": VarDocs(
            "A dictionary containing custom prompt_toolkit style definitions."
        ),
        "PUSHD_MINUS": VarDocs(
            "Flag for directory pushing functionality. False is the normal " "behavior."
        ),
        "PUSHD_SILENT": VarDocs(
            "Whether or not to suppress directory stack manipulation output."
        ),
        "RAISE_SUBPROC_ERROR": VarDocs(
            "Whether or not to raise an error if a subprocess (captured or "
            "uncaptured) returns a non-zero exit status, which indicates failure. "
            "This is most useful in xonsh scripts or modules where failures "
            "should cause an end to execution. This is less useful at a terminal. "
            "The error that is raised is a ``subprocess.CalledProcessError``."
        ),
        "RIGHT_PROMPT": VarDocs(
            "Template string for right-aligned text "
            "at the prompt. This may be parametrized in the same way as "
            "the ``$PROMPT`` variable. Currently, this is only available in the "
            "prompt-toolkit shell."
        ),
        "BOTTOM_TOOLBAR": VarDocs(
            "Template string for the bottom toolbar. "
            "This may be parametrized in the same way as "
            "the ``$PROMPT`` variable. Currently, this is only available in the "
            "prompt-toolkit shell."
        ),
        "SHELL_TYPE": VarDocs(
            "Which shell is used. Currently two base shell types are supported:\n\n"
            "    - ``readline`` that is backed by Python's readline module\n"
            "    - ``prompt_toolkit`` that uses external library of the same name\n"
            "    - ``random`` selects a random shell from the above on startup\n"
            "    - ``best`` selects the most feature-rich shell available on the\n"
            "       user's system\n\n"
            "To use the ``prompt_toolkit`` shell you need to have the "
            "`prompt_toolkit <https://github.com/jonathanslenders/python-prompt-toolkit>`_"
            " library installed. To specify which shell should be used, do so in "
            "the run control file.",
            default="``best``",
        ),
        "SUBSEQUENCE_PATH_COMPLETION": VarDocs(
            "Toggles subsequence matching of paths for tab completion. "
            "If ``True``, then, e.g., ``~/u/ro`` can match ``~/lou/carcolh``."
        ),
        "SUGGEST_COMMANDS": VarDocs(
            "When a user types an invalid command, xonsh will try to offer "
            "suggestions of similar valid commands if this is True."
        ),
        "SUGGEST_MAX_NUM": VarDocs(
            "xonsh will show at most this many suggestions in response to an "
            "invalid command. If negative, there is no limit to how many "
            "suggestions are shown."
        ),
        "SUGGEST_THRESHOLD": VarDocs(
            "An error threshold. If the Levenshtein distance between the entered "
            "command and a valid command is less than this value, the valid "
            'command will be offered as a suggestion.  Also used for "fuzzy" '
            "tab completion of paths."
        ),
        "SUPPRESS_BRANCH_TIMEOUT_MESSAGE": VarDocs(
            "Whether or not to suppress branch timeout warning messages."
        ),
        "TERM": VarDocs(
            "TERM is sometimes set by the terminal emulator. This is used (when "
            "valid) to determine whether or not to set the title. Users shouldn't "
            "need to set this themselves. Note that this variable should be set as "
            "early as possible in order to ensure it is effective. Here are a few "
            "options:\n\n"
            "* Set this from the program that launches xonsh. On POSIX systems, \n"
            "  this can be performed by using env, e.g. \n"
            "  ``/usr/bin/env TERM=xterm-color xonsh`` or similar.\n"
            "* From the xonsh command line, namely ``xonsh -DTERM=xterm-color``.\n"
            '* In the config file with ``{"env": {"TERM": "xterm-color"}}``.\n'
            "* Lastly, in xonshrc with ``$TERM``\n\n"
            "Ideally, your terminal emulator will set this correctly but that does "
            "not always happen.",
            configurable=False,
        ),
        "TITLE": VarDocs(
            "The title text for the window in which xonsh is running. Formatted "
            "in the same manner as ``$PROMPT``, see 'Customizing the Prompt' "
            "http://xon.sh/tutorial.html#customizing-the-prompt.",
            default="``xonsh.environ.DEFAULT_TITLE``",
        ),
        "UPDATE_COMPLETIONS_ON_KEYPRESS": VarDocs(
            "Completions display is evaluated and presented whenever a key is "
            "pressed. This avoids the need to press TAB, except to cycle through "
            "the possibilities. This currently only affects the prompt-toolkit shell."
        ),
        "UPDATE_OS_ENVIRON": VarDocs(
            "If True ``os_environ`` will always be updated "
            "when the xonsh environment changes. The environment can be reset to "
            "the default value by calling ``__xonsh__.env.undo_replace_env()``"
        ),
        "UPDATE_PROMPT_ON_KEYPRESS": VarDocs(
            "Disables caching the prompt between commands, "
            "so that it would be reevaluated on each keypress. "
            "Disabled by default because of the incurred performance penalty."
        ),
        "VC_BRANCH_TIMEOUT": VarDocs(
            "The timeout (in seconds) for version control "
            "branch computations. This is a timeout per subprocess call, so the "
            "total time to compute will be larger than this in many cases."
        ),
        "VC_HG_SHOW_BRANCH": VarDocs(
            "Whether or not to show the Mercurial branch in the prompt."
        ),
        "VI_MODE": VarDocs(
            "Flag to enable ``vi_mode`` in the ``prompt_toolkit`` shell."
        ),
        "VIRTUAL_ENV": VarDocs(
            "Path to the currently active Python environment.", configurable=False
        ),
        "WIN_UNICODE_CONSOLE": VarDocs(
            "Enables unicode support in windows terminals. Requires the external "
            "library ``win_unicode_console``.",
            configurable=ON_WINDOWS,
        ),
        "XDG_CONFIG_HOME": VarDocs(
            "Open desktop standard configuration home dir. This is the same "
            "default as used in the standard.",
            configurable=False,
            default="``~/.config``",
        ),
        "XDG_DATA_HOME": VarDocs(
            "Open desktop standard data home dir. This is the same default as "
            "used in the standard.",
            default="``~/.local/share``",
        ),
        "XONSHRC": VarDocs(
            "A list of the locations of run control files, if they exist.  User "
            "defined run control file will supersede values set in system-wide "
            "control file if there is a naming collision.",
            default=(
                "On Linux & Mac OSX: ``['/etc/xonshrc', '~/.config/xonsh/rc.xsh', '~/.xonshrc']``\n"
                "\nOn Windows: "
                "``['%ALLUSERSPROFILE%\\\\xonsh\\\\xonshrc', '~/.config/xonsh/rc.xsh', '~/.xonshrc']``"
            ),
        ),
        "XONSH_APPEND_NEWLINE": VarDocs(
            "Append new line when a partial line is preserved in output.",
            default="``$XONSH_INTERACTIVE``",
        ),
        "XONSH_AUTOPAIR": VarDocs(
            "Whether Xonsh will auto-insert matching parentheses, brackets, and "
            "quotes. Only available under the prompt-toolkit shell."
        ),
        "XONSH_CACHE_SCRIPTS": VarDocs(
            "Controls whether the code for scripts run from xonsh will be cached"
            " (``True``) or re-compiled each time (``False``)."
        ),
        "XONSH_CACHE_EVERYTHING": VarDocs(
            "Controls whether all code (including code entered at the interactive"
            " prompt) will be cached."
        ),
        "XONSH_COLOR_STYLE": VarDocs(
            "Sets the color style for xonsh colors. This is a style name, not "
            "a color map. Run ``xonfig styles`` to see the available styles."
        ),
        "XONSH_CONFIG_DIR": VarDocs(
            "This is the location where xonsh configuration information is stored.",
            configurable=False,
            default="``$XDG_CONFIG_HOME/xonsh``",
        ),
        "XONSH_DEBUG": VarDocs(
            "Sets the xonsh debugging level. This may be an integer or a boolean. "
            "Setting this variable prior to stating xonsh to ``1`` or ``True`` "
            "will suppress amalgamated imports. Setting it to ``2`` will get some "
            "basic information like input transformation, command replacement. "
            "With ``3`` or a higher number will make more debugging information "
            "presented, like PLY parsing messages.",
            configurable=False,
        ),
        "XONSH_DATA_DIR": VarDocs(
            "This is the location where xonsh data files are stored, such as "
            "history.",
            default="``$XDG_DATA_HOME/xonsh``",
        ),
        "XONSH_ENCODING": VarDocs(
            "This is the encoding that xonsh should use for subprocess operations.",
            default="``sys.getdefaultencoding()``",
        ),
        "XONSH_ENCODING_ERRORS": VarDocs(
            "The flag for how to handle encoding errors should they happen. "
            "Any string flag that has been previously registered with Python "
            "is allowed. See the 'Python codecs documentation' "
            "(https://docs.python.org/3/library/codecs.html#error-handlers) "
            "for more information and available options.",
            default="``surrogateescape``",
        ),
        "XONSH_GITSTATUS_*": VarDocs(
            "Symbols for gitstatus prompt. Default values are: \n\n"
            "* ``XONSH_GITSTATUS_HASH``: ``:``\n"
            "* ``XONSH_GITSTATUS_BRANCH``: ``{CYAN}``\n"
            "* ``XONSH_GITSTATUS_OPERATION``: ``{CYAN}``\n"
            "* ``XONSH_GITSTATUS_STAGED``: ``{RED}●``\n"
            "* ``XONSH_GITSTATUS_CONFLICTS``: ``{RED}×``\n"
            "* ``XONSH_GITSTATUS_CHANGED``: ``{BLUE}+``\n"
            "* ``XONSH_GITSTATUS_UNTRACKED``: ``…``\n"
            "* ``XONSH_GITSTATUS_STASHED``: ``⚑``\n"
            "* ``XONSH_GITSTATUS_CLEAN``: ``{BOLD_GREEN}✓``\n"
            "* ``XONSH_GITSTATUS_AHEAD``: ``↑·``\n"
            "* ``XONSH_GITSTATUS_BEHIND``: ``↓·``\n"
        ),
        "XONSH_HISTORY_BACKEND": VarDocs(
            "Set which history backend to use. Options are: 'json', "
            "'sqlite', and 'dummy'. The default is 'json'. "
            "``XONSH_HISTORY_BACKEND`` also accepts a class type that inherits "
            "from ``xonsh.history.base.History``, or its instance."
        ),
        "XONSH_HISTORY_FILE": VarDocs(
            "Location of history file (deprecated).",
            configurable=False,
            default="``~/.xonsh_history``",
        ),
        "XONSH_HISTORY_MATCH_ANYWHERE": VarDocs(
            "When searching history from a partial string (by pressing up arrow), "
            "match command history anywhere in a given line (not just the start)",
            default="False",
        ),
        "XONSH_HISTORY_SIZE": VarDocs(
            "Value and units tuple that sets the size of history after garbage "
            "collection. Canonical units are:\n\n"
            "- ``commands`` for the number of past commands executed,\n"
            "- ``files`` for the number of history files to keep,\n"
            "- ``s`` for the number of seconds in the past that are allowed, and\n"
            "- ``b`` for the number of bytes that history may consume.\n\n"
            "Common abbreviations, such as '6 months' or '1 GB' are also allowed.",
            default="``(8128, 'commands')`` or ``'8128 commands'``",
        ),
        "XONSH_INTERACTIVE": VarDocs(
            "``True`` if xonsh is running interactively, and ``False`` otherwise.",
            configurable=False,
        ),
        "XONSH_LOGIN": VarDocs(
            "``True`` if xonsh is running as a login shell, and ``False`` otherwise.",
            configurable=False,
        ),
        "XONSH_PROC_FREQUENCY": VarDocs(
            "The process frequency is the time that "
            "xonsh process threads sleep for while running command pipelines. "
            "The value has units of seconds [s]."
        ),
        "XONSH_SHOW_TRACEBACK": VarDocs(
            "Controls if a traceback is shown if exceptions occur in the shell. "
            "Set to ``True`` to always show traceback or ``False`` to always hide. "
            "If undefined then the traceback is hidden but a notice is shown on how "
            "to enable the full traceback."
        ),
        "XONSH_SOURCE": VarDocs(
            "When running a xonsh script, this variable contains the absolute path "
            "to the currently executing script's file.",
            configurable=False,
        ),
        "XONSH_STDERR_PREFIX": VarDocs(
            "A format string, using the same keys and colors as ``$PROMPT``, that "
            "is prepended whenever stderr is displayed. This may be used in "
            "conjunction with ``$XONSH_STDERR_POSTFIX`` to close out the block."
            "For example, to have stderr appear on a red background, the "
            'prefix & postfix pair would be "{BACKGROUND_RED}" & "{NO_COLOR}".'
        ),
        "XONSH_STDERR_POSTFIX": VarDocs(
            "A format string, using the same keys and colors as ``$PROMPT``, that "
            "is appended whenever stderr is displayed. This may be used in "
            "conjunction with ``$XONSH_STDERR_PREFIX`` to start the block."
            "For example, to have stderr appear on a red background, the "
            'prefix & postfix pair would be "{BACKGROUND_RED}" & "{NO_COLOR}".'
        ),
        "XONSH_STORE_STDIN": VarDocs(
            "Whether or not to store the stdin that is supplied to the "
            "``!()`` and ``![]`` operators."
        ),
        "XONSH_STORE_STDOUT": VarDocs(
            "Whether or not to store the ``stdout`` and ``stderr`` streams in the "
            "history files."
        ),
        "XONSH_TRACEBACK_LOGFILE": VarDocs(
            "Specifies a file to store the traceback log to, regardless of whether "
            "``XONSH_SHOW_TRACEBACK`` has been set. Its value must be a writable file "
            "or None / the empty string if traceback logging is not desired. "
            "Logging to a file is not enabled by default."
        ),
        "XONSH_DATETIME_FORMAT": VarDocs(
            "The format that is used for ``datetime.strptime()`` in various places, "
            "i.e the history timestamp option."
        ),
    }


#
# actual environment
#


class Env(cabc.MutableMapping):
    """A xonsh environment, whose variables have limited typing
    (unlike BASH). Most variables are, by default, strings (like BASH).
    However, the following rules also apply based on variable-name:

    * PATH: any variable whose name ends in PATH is a list of strings.
    * XONSH_HISTORY_SIZE: this variable is an (int | float, str) tuple.
    * LC_* (locale categories): locale category names get/set the Python
      locale via locale.getlocale() and locale.setlocale() functions.

    An Env instance may be converted to an untyped version suitable for
    use in a subprocess.
    """

    _arg_regex = None

    def __init__(self, *args, **kwargs):
        """If no initial environment is given, os_environ is used."""
        self._d = {}
        # sentinel value for non existing envvars
        self._no_value = object()
        self._orig_env = None
        self._ensurers = {k: Ensurer(*v) for k, v in DEFAULT_ENSURERS.items()}
        self._defaults = DEFAULT_VALUES
        self._docs = DEFAULT_DOCS
        if len(args) == 0 and len(kwargs) == 0:
            args = (os_environ,)
        for key, val in dict(*args, **kwargs).items():
            self[key] = val
        if ON_WINDOWS:
            path_key = next((k for k in self._d if k.upper() == "PATH"), None)
            if path_key:
                self["PATH"] = self._d.pop(path_key)
        if "PATH" not in self._d:
            # this is here so the PATH is accessible to subprocs and so that
            # it can be modified in-place in the xonshrc file
            self._d["PATH"] = list(PATH_DEFAULT)
        self._detyped = None

    def detype(self):
        if self._detyped is not None:
            return self._detyped
        ctx = {}
        for key, val in self._d.items():
            if not isinstance(key, str):
                key = str(key)
            ensurer = self.get_ensurer(key)
            if ensurer.detype is None:
                # cannot be detyped
                continue
            deval = ensurer.detype(val)
            if deval is None:
                # cannot be detyped
                continue
            ctx[key] = deval
        self._detyped = ctx
        return ctx

    def replace_env(self):
        """Replaces the contents of os_environ with a detyped version
        of the xonsh environment.
        """
        if self._orig_env is None:
            self._orig_env = dict(os_environ)
        os_environ.clear()
        os_environ.update(self.detype())

    def undo_replace_env(self):
        """Replaces the contents of os_environ with a detyped version
        of the xonsh environment.
        """
        if self._orig_env is not None:
            os_environ.clear()
            os_environ.update(self._orig_env)
            self._orig_env = None

    def _get_default_ensurer(self, default=None):
        if default is not None:
            return default
        else:
            default = Ensurer(always_true, None, ensure_string)
        return default

    def get_ensurer(self, key, default=None):
        """Gets an ensurer for the given key."""
        if key in self._ensurers:
            return self._ensurers[key]
        for k, ensurer in self._ensurers.items():
            if isinstance(k, str):
                continue
            if k.match(key) is not None:
                break
        else:
            ensurer = self._get_default_ensurer(default=default)
        self._ensurers[key] = ensurer
        return ensurer

    def set_ensurer(self, key, value):
        """Sets an ensurer."""
        self._detyped = None
        self._ensurers[key] = value

    def get_docs(self, key, default=VarDocs("<no documentation>")):
        """Gets the documentation for the environment variable."""
        vd = self._docs.get(key, None)
        if vd is None:
            return default
        if vd.default is DefaultNotGiven:
            dval = pprint.pformat(self._defaults.get(key, "<default not set>"))
            vd = vd._replace(default=dval)
            self._docs[key] = vd
        return vd

    def help(self, key):
        """Get information about a specific environment variable."""
        vardocs = self.get_docs(key)
        width = min(79, os.get_terminal_size()[0])
        docstr = "\n".join(textwrap.wrap(vardocs.docstr, width=width))
        template = HELP_TEMPLATE.format(
            envvar=key,
            docstr=docstr,
            default=vardocs.default,
            configurable=vardocs.configurable,
        )
        print_color(template)

    def is_manually_set(self, varname):
        """
        Checks if an environment variable has been manually set.
        """
        return varname in self._d

    @contextlib.contextmanager
    def swap(self, other=None, **kwargs):
        """Provides a context manager for temporarily swapping out certain
        environment variables with other values. On exit from the context
        manager, the original values are restored.
        """
        old = {}
        # single positional argument should be a dict-like object
        if other is not None:
            for k, v in other.items():
                old[k] = self.get(k, NotImplemented)
                self[k] = v
        # kwargs could also have been sent in
        for k, v in kwargs.items():
            old[k] = self.get(k, NotImplemented)
            self[k] = v

        exception = None
        try:
            yield self
        except Exception as e:
            exception = e
        finally:
            # restore the values
            for k, v in old.items():
                if v is NotImplemented:
                    del self[k]
                else:
                    self[k] = v
            if exception is not None:
                raise exception from None

    #
    # Mutable mapping interface
    #

    def __getitem__(self, key):
        # remove this block on next release
        if key is Ellipsis:
            return self
        elif key in self._d:
            val = self._d[key]
        elif key in self._defaults:
            val = self._defaults[key]
            if is_callable_default(val):
                val = val(self)
        else:
            e = "Unknown environment variable: ${}"
            raise KeyError(e.format(key))
        if isinstance(
            val, (cabc.MutableSet, cabc.MutableSequence, cabc.MutableMapping)
        ):
            self._detyped = None
        return val

    def __setitem__(self, key, val):
        ensurer = self.get_ensurer(key)
        if not ensurer.validate(val):
            val = ensurer.convert(val)
        # existing envvars can have any value including None
        old_value = self._d[key] if key in self._d else self._no_value
        self._d[key] = val
        self._detyped = None
        if self.get("UPDATE_OS_ENVIRON"):
            if self._orig_env is None:
                self.replace_env()
            elif ensurer.detype is None:
                pass
            else:
                deval = ensurer.detype(val)
                if deval is not None:
                    os_environ[key] = deval
        if old_value is self._no_value:
            events.on_envvar_new.fire(name=key, value=val)
        elif old_value != val:
            events.on_envvar_change.fire(name=key, oldvalue=old_value, newvalue=val)

    def __delitem__(self, key):
        if key in self._d:
            del self._d[key]
            self._detyped = None
            if self.get("UPDATE_OS_ENVIRON") and key in os_environ:
                del os_environ[key]
        elif key not in self._defaults:
            e = "Unknown environment variable: ${}"
            raise KeyError(e.format(key))

    def get(self, key, default=None):
        """The environment will look up default values from its own defaults if a
        default is not given here.
        """
        try:
            return self[key]
        except KeyError:
            return default

    def __iter__(self):
        yield from (set(self._d) | set(self._defaults))

    def __contains__(self, item):
        return item in self._d or item in self._defaults

    def __len__(self):
        return len(self._d)

    def __str__(self):
        return str(self._d)

    def __repr__(self):
        return "{0}.{1}(...)".format(
            self.__class__.__module__, self.__class__.__name__, self._d
        )

    def _repr_pretty_(self, p, cycle):
        name = "{0}.{1}".format(self.__class__.__module__, self.__class__.__name__)
        with p.group(0, name + "(", ")"):
            if cycle:
                p.text("...")
            elif len(self):
                p.break_()
                p.pretty(dict(self))


def _yield_executables(directory, name):
    if ON_WINDOWS:
        base_name, ext = os.path.splitext(name.lower())
        for fname in executables_in(directory):
            fbase, fext = os.path.splitext(fname.lower())
            if base_name == fbase and (len(ext) == 0 or ext == fext):
                yield os.path.join(directory, fname)
    else:
        for x in executables_in(directory):
            if x == name:
                yield os.path.join(directory, name)
                return


def locate_binary(name):
    """Locates an executable on the file system."""
    return builtins.__xonsh__.commands_cache.locate_binary(name)


BASE_ENV = LazyObject(
    lambda: {
        "BASH_COMPLETIONS": list(DEFAULT_VALUES["BASH_COMPLETIONS"]),
        "PROMPT_FIELDS": dict(DEFAULT_VALUES["PROMPT_FIELDS"]),
        "XONSH_VERSION": XONSH_VERSION,
    },
    globals(),
    "BASE_ENV",
)


def xonshrc_context(rcfiles=None, execer=None, ctx=None, env=None, login=True):
    """Attempts to read in all xonshrc files and return the context."""
    loaded = env["LOADED_RC_FILES"] = []
    ctx = {} if ctx is None else ctx
    if rcfiles is None:
        return env
    env["XONSHRC"] = tuple(rcfiles)
    for rcfile in rcfiles:
        if not os.path.isfile(rcfile):
            loaded.append(False)
            continue
        _, ext = os.path.splitext(rcfile)
        status = xonsh_script_run_control(rcfile, ctx, env, execer=execer, login=login)
        loaded.append(status)
    return ctx


def windows_foreign_env_fixes(ctx):
    """Environment fixes for Windows. Operates in-place."""
    # remove these bash variables which only cause problems.
    for ev in ["HOME", "OLDPWD"]:
        if ev in ctx:
            del ctx[ev]
    # Override path-related bash variables; on Windows bash uses
    # /c/Windows/System32 syntax instead of C:\\Windows\\System32
    # which messes up these environment variables for xonsh.
    for ev in ["PATH", "TEMP", "TMP"]:
        if ev in os_environ:
            ctx[ev] = os_environ[ev]
        elif ev in ctx:
            del ctx[ev]
    ctx["PWD"] = _get_cwd() or ""


def foreign_env_fixes(ctx):
    """Environment fixes for all operating systems"""
    if "PROMPT" in ctx:
        del ctx["PROMPT"]


def xonsh_script_run_control(filename, ctx, env, execer=None, login=True):
    """Loads a xonsh file and applies it as a run control."""
    if execer is None:
        return False
    updates = {"__file__": filename, "__name__": os.path.abspath(filename)}
    try:
        with swap_values(ctx, updates):
            run_script_with_cache(filename, execer, ctx)
        loaded = True
    except SyntaxError as err:
        msg = "syntax error in xonsh run control file {0!r}: {1!s}"
        print_exception(msg.format(filename, err))
        loaded = False
    except Exception as err:
        msg = "error running xonsh run control file {0!r}: {1!s}"
        print_exception(msg.format(filename, err))
        loaded = False
    return loaded


def default_env(env=None):
    """Constructs a default xonsh environment."""
    # in order of increasing precedence
    ctx = dict(BASE_ENV)
    ctx.update(os_environ)
    ctx["PWD"] = _get_cwd() or ""
    # These can cause problems for programs (#2543)
    ctx.pop("LINES", None)
    ctx.pop("COLUMNS", None)
    # other shells' PROMPT definitions generally don't work in XONSH:
    try:
        del ctx["PROMPT"]
    except KeyError:
        pass
    # finalize env
    if env is not None:
        ctx.update(env)
    return ctx


def make_args_env(args=None):
    """Makes a dictionary containing the $ARGS and $ARG<N> environment
    variables. If the supplied ARGS is None, then sys.argv is used.
    """
    if args is None:
        args = sys.argv
    env = {"ARG" + str(i): arg for i, arg in enumerate(args)}
    env["ARGS"] = list(args)  # make a copy so we don't interfere with original variable
    return env<|MERGE_RESOLUTION|>--- conflicted
+++ resolved
@@ -904,14 +904,9 @@
             "for confirmation."
         ),
         "COMPLETION_IN_THREAD": VarDocs(
-<<<<<<< HEAD
-            "When generating the completions takes a lot of time, "
+            "When generating the completions takes time, "
             "it’s better to do this in a background thread. "
             "When this is True, background threads is used for completion."
-=======
-            "Generating completions takes time, it's better to process them in background. "
-            "If ``True``, then a background thread is used for completion."
->>>>>>> 8fde5da2
         ),
         "DIRSTACK_SIZE": VarDocs("Maximum size of the directory stack."),
         "DOTGLOB": VarDocs(
