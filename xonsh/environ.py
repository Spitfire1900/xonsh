--- conflicted
+++ resolved
@@ -346,14 +346,10 @@
         self._targets = set()
         if ini_dict:
             for key, value in ini_dict.items():
-<<<<<<< HEAD
-                self[key] = value  # in case init includes ln=target
-=======
                 if value == LsColors.target_value:
                     self._targets.add(key)
                     value = LsColors.target_color
                 self._d[key] = value
->>>>>>> 0cad1a28
 
     def __getitem__(self, key):
         return self._d[key]
@@ -388,13 +384,7 @@
         return str(self._d)
 
     def __repr__(self):
-<<<<<<< HEAD
-        return "{0}.{1}(...)".format(  # noqa F523
-            self.__class__.__module__, self.__class__.__name__, self._d
-        )
-=======
         return "{0}.{1}(...)".format(self.__class__.__module__, self.__class__.__name__)
->>>>>>> 0cad1a28
 
     def _repr_pretty_(self, p, cycle):
         name = "{0}.{1}".format(self.__class__.__module__, self.__class__.__name__)
@@ -464,28 +454,16 @@
                 # not a valid item
                 pass
             elif esc == LsColors.target_value:  # really only for 'ln'
-<<<<<<< HEAD
-                obj[key] = esc
-            else:
-                try:
-                    obj[key] = ansi_color_escape_code_to_name(
-=======
                 ini_dict[key] = esc
             else:
                 try:
                     ini_dict[key] = ansi_color_escape_code_to_name(
->>>>>>> 0cad1a28
                         esc, "default", reversed_style=reversed_default
                     )
                 except Exception as e:
                     print("xonsh:warning:" + str(e), file=sys.stderr)
-<<<<<<< HEAD
-                    obj[key] = ("NO_COLOR",)
-        return obj
-=======
                     ini_dict[key] = ("NO_COLOR",)
         return cls(ini_dict)
->>>>>>> 0cad1a28
 
     @classmethod
     def fromdircolors(cls, filename=None):
@@ -1703,13 +1681,7 @@
         return str(self._d)
 
     def __repr__(self):
-<<<<<<< HEAD
-        return "{0}.{1}(...)".format(  # noqa F523
-            self.__class__.__module__, self.__class__.__name__, self._d
-        )
-=======
         return "{0}.{1}(...)".format(self.__class__.__module__, self.__class__.__name__)
->>>>>>> 0cad1a28
 
     def _repr_pretty_(self, p, cycle):
         name = "{0}.{1}".format(self.__class__.__module__, self.__class__.__name__)
