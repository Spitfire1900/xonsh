--- conflicted
+++ resolved
@@ -58,11 +58,8 @@
     'CASE_SENSITIVE_COMPLETIONS': (is_bool, to_bool, bool_to_str),
     re.compile('\w*DIRS'): (is_env_path, str_to_env_path, env_path_to_str),
     'COMPLETIONS_DISPLAY': (is_completions_display_value, to_completions_display_value, str),
-<<<<<<< HEAD
     'FORCE_POSIX_PATHS': (is_bool, to_bool, bool_to_str),
-=======
     'HISTCONTROL': (is_string_set, csv_to_set, set_to_csv),
->>>>>>> 30f6b809
     'IGNOREEOF': (is_bool, to_bool, bool_to_str),
     'LC_COLLATE': (always_false, locale_convert('LC_COLLATE'), ensure_string),
     'LC_CTYPE': (always_false, locale_convert('LC_CTYPE'), ensure_string),
