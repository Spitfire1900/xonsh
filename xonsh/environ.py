"""Environment for the xonsh shell."""
import os
import re
import locale
import socket
import string
import locale
import builtins
import subprocess
from warnings import warn
<<<<<<< HEAD
from collections import MutableMapping, MutableSequence, MutableSet, \
    defaultdict, namedtuple
=======
from functools import wraps
>>>>>>> 066524c5

from xonsh import __version__ as XONSH_VERSION
from xonsh.tools import TERM_COLORS, ON_WINDOWS, ON_MAC, string_types, is_int,\
    always_true, always_false, ensure_string, is_env_path, str_to_env_path, \
    env_path_to_str
from xonsh.dirstack import _get_cwd

LOCALE_CATS = {
    'LC_CTYPE': locale.LC_CTYPE,
    'LC_COLLATE': locale.LC_COLLATE,
    'LC_NUMERIC': locale.LC_NUMERIC,
    'LC_MONETARY': locale.LC_MONETARY,
    'LC_TIME': locale.LC_TIME,
}
try:
    LOCALE_CATS['LC_MESSAGES'] = locale.LC_MESSAGES
except AttributeError:
    pass


def locale_convert(key):
    """Creates a converter for a locale key."""
    def lc_converter(val):
        locale.setlocale(LOCALE_CATS[key], val)
        val = locale.setlocale(LOCALE_CATS[key])
        return val
    return lc_converter

Ensurer = namedtuple('Ensurer', ['validate', 'convert', 'detype'])

DEFAULT_ENSURERS = {
    re.compile('\w*PATH'): (is_env_path, str_to_env_path, env_path_to_str), 
    'LC_CTYPE': (always_false, locale_convert('LC_CTYPE'), ensure_string),
    'LC_MESSAGES': (always_false, locale_convert('LC_MESSAGES'), ensure_string),
    'LC_COLLATE': (always_false, locale_convert('LC_COLLATE'), ensure_string),
    'LC_NUMERIC': (always_false, locale_convert('LC_NUMERIC'), ensure_string),
    'LC_MONETARY': (always_false, locale_convert('LC_MONETARY'), ensure_string),
    'LC_TIME': (always_false, locale_convert('LC_TIME'), ensure_string),
    'XONSH_HISTORY_SIZE': (is_int, int, str),
    }


class Env(MutableMapping):
    """A xonsh environment, whose variables have limited typing
    (unlike BASH). Most variables are, by default, strings (like BASH).
    However, the following rules also apply based on variable-name:

    * PATH: any variable whose name ends in PATH is a list of strings.
    * XONSH_HISTORY_SIZE: this variable is an int.
    * LC_* (locale categories): locale catergory names get/set the Python
      locale via locale.getlocale() and locale.setlocale() functions.

    An Env instance may be converted to an untyped version suitable for
    use in a subprocess.
    """

    _arg_regex = re.compile(r'ARG(\d+)')

    def __init__(self, *args, **kwargs):
        """If no initial environment is given, os.environ is used."""
        self._d = {}
        self.ensurers = {k: Ensurer(*v) for k, v in DEFAULT_ENSURERS.items()}
        if len(args) == 0 and len(kwargs) == 0:
            args = (os.environ, )
        for key, val in dict(*args, **kwargs).items():
            self[key] = val
        self._detyped = None
        self._orig_env = None

    def detype(self):
        if self._detyped is not None:
            return self._detyped
        ctx = {}
        for key, val in self._d.items():
            if callable(val) or isinstance(val, MutableMapping):
                continue
            if not isinstance(key, string_types):
                key = str(key)
            ensurer = self.get_ensurer(key)
            val = ensurer.detype(val)
            ctx[key] = val
        self._detyped = ctx
        return ctx

    def replace_env(self):
        """Replaces the contents of os.environ with a detyped version
        of the xonsh environement.
        """
        if self._orig_env is None:
            self._orig_env = dict(os.environ)
        os.environ.clear()
        os.environ.update(self.detype())

    def undo_replace_env(self):
        """Replaces the contents of os.environ with a detyped version
        of the xonsh environement.
        """
        if self._orig_env is not None:
            os.environ.clear()
            os.environ.update(self._orig_env)
            self._orig_env = None

    def get_ensurer(self, key, 
            default=Ensurer(always_true, None, ensure_string)):
        """Gets an ensurer for the given key."""
        if key in self.ensurers:
            return self.ensurers[key]
        for k, ensurer in self.ensurers.items():
            if isinstance(k, string_types):
                continue
            m = k.match(key)
            if m is not None:
                ens = ensurer
                break
        else:
            ens = default 
        self.ensurers[key] = ens
        return ens

    #
    # Mutable mapping interface
    #

    def __getitem__(self, key):
        m = self._arg_regex.match(key)
        if (m is not None) and (key not in self._d) and ('ARGS' in self._d):
            args = self._d['ARGS']
            ix = int(m.group(1))
            if ix >= len(args):
                e = "Not enough arguments given to access ARG{0}."
                raise IndexError(e.format(ix))
            return self._d['ARGS'][ix]
        val = self._d[key]
        if isinstance(val, (MutableSet, MutableSequence, MutableMapping)):
            self._detyped = None
        return self._d[key]

    def __setitem__(self, key, val):
        ensurer = self.get_ensurer(key)
        if not ensurer.validate(val):
            val = ensurer.convert(val)
        self._d[key] = val
        self._detyped = None

    def __delitem__(self, key):
        del self._d[key]
        self._detyped = None

    def __iter__(self):
        yield from self._d

    def __len__(self):
        return len(self._d)

    def __str__(self):
        return str(self._d)

    def __repr__(self):
        return '{0}.{1}({2})'.format(self.__class__.__module__,
                                     self.__class__.__name__, self._d)




def ensure_git(func):
    @wraps(func)
    def wrapper(*args, **kwargs):
        # getting the branch was slow on windows, disabling for now.
        if ON_WINDOWS:
            return ''

        # Get cwd or bail
        kwargs['cwd'] = kwargs.get('cwd', _get_cwd())
        if kwargs['cwd'] is None:
            return

        # step out completely if git is not installed
        try:
            binary_location = subprocess.check_output(['which', 'git'],
                                                      cwd=kwargs['cwd'],
                                                      stderr=subprocess.PIPE,
                                                      universal_newlines=True)
            if not binary_location:
                return
        except subprocess.CalledProcessError:
            return
        return func(*args, **kwargs)
    return wrapper


@ensure_git
def current_branch(cwd=None, pad=True):
    """Gets the branch for a current working directory. Returns None
    if the cwd is not a repository.  This currently only works for git,
    but should be extended in the future.
    """
    branch = None
    prompt_scripts = ['/usr/lib/git-core/git-sh-prompt',
                      '/usr/local/etc/bash_completion.d/git-prompt.sh']

    for script in prompt_scripts:
        # note that this is about 10x faster than bash -i "__git_ps1"
        _input = ('source {}; __git_ps1 "${{1:-%s}}"'.format(script))
        try:
            branch = subprocess.check_output(['bash', ],
                                             cwd=cwd,
                                             input=_input,
                                             stderr=subprocess.PIPE,
                                             universal_newlines=True) or None
        except subprocess.CalledProcessError:
            continue

    # fall back to using the git binary if the above failed
    if branch is None:
        try:
            cmd = ['git', 'rev-parse', '--abbrev-ref', 'HEAD']
            s = subprocess.check_output(cmd,
                                        stderr=subprocess.PIPE,
                                        cwd=cwd,
                                        universal_newlines=True)
            s = s.strip()
            if len(s) > 0:
                branch = s
        except subprocess.CalledProcessError:
            pass

    if pad and branch is not None:
        branch = ' ' + branch
    return branch or ''


@ensure_git
def branch_dirty(cwd=None):
    """Returns a boolean as to whether there are uncommitted files on the
    current branch of a git repository (if there is one).  Currently only
    supports git, but could be extended in the future.
    """
    try:
        cmd = ['git', 'status', '--porcelain']
        s = subprocess.check_output(cmd,
                                    stderr=subprocess.PIPE,
                                    cwd=cwd,
                                    universal_newlines=True)
        return bool(s)
    except subprocess.CalledProcessError:
        return False


def branch_color():
    """Return red if the current branch is dirty, otherwise green"""
    return (TERM_COLORS['BOLD_RED'] if branch_dirty() else
            TERM_COLORS['BOLD_GREEN'])


DEFAULT_PROMPT = ('{BOLD_GREEN}{user}@{hostname}{BOLD_BLUE} '
                  '{cwd}{branch_color}{curr_branch} '
                  '{BOLD_BLUE}${NO_COLOR} ')
DEFAULT_TITLE = '{user}@{hostname}: {cwd} | xonsh'



def _replace_home(x):
    if ON_WINDOWS:
        home = builtins.__xonsh_env__['HOMEDRIVE'] + builtins.__xonsh_env__['HOMEPATH'][0]
        return x.replace(home, '~')
    else:
        return x.replace(builtins.__xonsh_env__['HOME'], '~')


if ON_WINDOWS:
    USER = 'USERNAME'
else:
    USER = 'USER'


FORMATTER_DICT = dict(user=os.environ.get(USER, '<user>'),
                      hostname=socket.gethostname().split('.', 1)[0],
                      cwd=lambda: _replace_home(builtins.__xonsh_env__['PWD']),
                      curr_branch=current_branch,
                      branch_color=branch_color,
                      **TERM_COLORS)

_formatter = string.Formatter()


def format_prompt(template=DEFAULT_PROMPT):
    """Formats a xonsh prompt template string.
    """
    env = builtins.__xonsh_env__
    template = template() if callable(template) else template
    fmt = env.get('FORMATTER_DICT', FORMATTER_DICT)
    included_names = set(i[1] for i in _formatter.parse(template))
    fmt = {k: (v() if callable(v) else v)
           for (k, v) in fmt.items()
           if k in included_names}
    return template.format(**fmt)


RE_HIDDEN = re.compile('\001.*?\002')


def multiline_prompt():
    """Returns the filler text for the prompt in multiline scenarios."""
    curr = builtins.__xonsh_env__.get('PROMPT', "set '$PROMPT = ...' $ ")
    curr = format_prompt(curr)
    line = curr.rsplit('\n', 1)[1] if '\n' in curr else curr
    line = RE_HIDDEN.sub('', line)  # gets rid of colors
    # most prompts end in whitespace, head is the part before that.
    head = line.rstrip()
    headlen = len(head)
    # tail is the trailing whitespace
    tail = line if headlen == 0 else line.rsplit(head[-1], 1)[1]
    # now to constuct the actual string
    dots = builtins.__xonsh_env__.get('MULTILINE_PROMPT', '.')
    dots = dots() if callable(dots) else dots
    if dots is None or len(dots) == 0:
        return ''
    return (dots * (headlen // len(dots))) + dots[:headlen % len(dots)] + tail


BASE_ENV = {
    'XONSH_VERSION': XONSH_VERSION,
    'INDENT': '    ',
    'FORMATTER_DICT': dict(FORMATTER_DICT),
    'PROMPT': DEFAULT_PROMPT,
    'TITLE': DEFAULT_TITLE,
    'MULTILINE_PROMPT': '.',
    'XONSHRC': os.path.expanduser('~/.xonshrc'),
    'XONSH_HISTORY_SIZE': 8128,
    'XONSH_HISTORY_FILE': os.path.expanduser('~/.xonsh_history'),
    'LC_CTYPE': locale.setlocale(locale.LC_CTYPE),
    'LC_COLLATE': locale.setlocale(locale.LC_COLLATE),
    'LC_TIME': locale.setlocale(locale.LC_TIME),
    'LC_MONETARY': locale.setlocale(locale.LC_MONETARY),
    'LC_NUMERIC': locale.setlocale(locale.LC_NUMERIC),
}

try:
    BASE_ENV['LC_MESSAGES'] = locale.setlocale(locale.LC_MESSAGES)
except AttributeError:
    pass


if ON_MAC:
    BASE_ENV['BASH_COMPLETIONS'] = [
        '/usr/local/etc/bash_completion',
        '/opt/local/etc/profile.d/bash_completion.sh'
    ]
else:
    BASE_ENV['BASH_COMPLETIONS'] = [
        '/etc/bash_completion', '/usr/share/bash-completion/completions/git'
    ]


def bash_env():
    """Attempts to compute the bash envinronment variables."""
    currenv = None
    if hasattr(builtins, '__xonsh_env__'):
        currenv = builtins.__xonsh_env__.detype()
    try:
        s = subprocess.check_output(['bash', '-i'],
                                    input='env',
                                    env=currenv,
                                    stderr=subprocess.PIPE,
                                    universal_newlines=True)
    except subprocess.CalledProcessError:
        s = ''
    items = [line.split('=', 1) for line in s.splitlines() if '=' in line]
    env = dict(items)
    return env


def xonshrc_context(rcfile=None, execer=None):
    """Attempts to read in xonshrc file, and return the contents."""
    if rcfile is None or execer is None or not os.path.isfile(rcfile):
        return {}
    with open(rcfile, 'r') as f:
        rc = f.read()
    if not rc.endswith('\n'):
        rc += '\n'
    fname = execer.filename
    env = {}
    try:
        execer.filename = rcfile
        execer.exec(rc, glbs=env)
    except SyntaxError as err:
        msg = 'syntax error in xonsh run control file {0!r}: {1!s}'
        warn(msg.format(rcfile, err), RuntimeWarning)
    finally:
        execer.filename = fname
    return env


def default_env(env=None):
    """Constructs a default xonsh environment."""
    # in order of increasing precedence
    ctx = dict(BASE_ENV)
    ctx.update(os.environ)
    ctx.update(bash_env())
    if ON_WINDOWS:
        # Windows default prompt doesn't work.
        ctx['PROMPT'] = DEFAULT_PROMPT

        # remove these bash variables which only cause problems.
        for ev in ['HOME', 'OLDPWD']:
            if ev in ctx:
                del ctx[ev]

        # Override path-related bash variables; on Windows bash uses
        # /c/Windows/System32 syntax instead of C:\\Windows\\System32
        # which messes up these environment variables for xonsh.
        for ev in ['PATH', 'TEMP', 'TMP']:
            if ev in os.environ:
                ctx[ev] = os.environ[ev]
            elif ev in ctx:
                del ctx[ev]

        ctx['PWD'] = _get_cwd()


    if env is not None:
        ctx.update(env)
    return ctx<|MERGE_RESOLUTION|>--- conflicted
+++ resolved
@@ -8,12 +8,9 @@
 import builtins
 import subprocess
 from warnings import warn
-<<<<<<< HEAD
+from functools import wraps
 from collections import MutableMapping, MutableSequence, MutableSet, \
     defaultdict, namedtuple
-=======
-from functools import wraps
->>>>>>> 066524c5
 
 from xonsh import __version__ as XONSH_VERSION
 from xonsh.tools import TERM_COLORS, ON_WINDOWS, ON_MAC, string_types, is_int,\
