language: python
env:
   global:
       - secure: "pvQHCsdcIRjwNvsBrZxP8cZWEwug0+PLg1T8841ZLkMdCaO3YheqmxF1xGjAqty6hLppz6vX1LFEKmPjKurLL0/i+be6MhT8/ZikFpSan7TdNUqISxeFx31ls+QpuFKzCV7ZEx7C1ms8LPWEGmzMMN6bCtOBVtGznD9KKWZmLlA="
matrix:
    include:
        - os: linux
          python: 3.6
          env:
            - MINICONDA_OS="Linux"
            - BUILD_DOCS=true

before_install:
  - if [[ ! ("$TRAVIS_PYTHON_VERSION" == "nightly" || "$TRAVIS_PYTHON_VERSION" == "3.6-dev") && ! $BUILD_DOCS ]]; then
      URL="https://repo.continuum.io/miniconda/Miniconda3-latest-${MINICONDA_OS}-x86_64.sh";
      wget "${URL}" -O miniconda.sh;
      bash miniconda.sh -b -p $HOME/miniconda;
      export PATH="$HOME/miniconda/bin:$PATH";
      hash -r;
      conda config --set always_yes yes --set changeps1 no;
      conda update -q conda;
      conda info -a;
    fi

install:
  - if [[ $BUILD_DOCS = true ]]; then
      pip install --upgrade -r requirements/docs.txt;
      python setup.py install;
    else
      pip install --upgrade -r requirements/tests.txt;
      python setup.py install;
    fi

before_script:
  - rvm get head || true

script:
  - set -ex
  - if [[ $BUILD_DOCS = true ]]; then
      cd docs;
      make html;
      cd ..;
      doctr deploy --deploy-repo xonsh/xonsh-docs dev;
      git checkout $(git describe --tags `git rev-list --tags --max-count=1`);
      git clean -fdx;
      pip install --upgrade --force-reinstall .;
      cd docs;
      make clean html;
      cd ..;
      doctr deploy --deploy-repo xonsh/xonsh-docs .;
    else
      xonsh run-tests.xsh --timeout=10;
<<<<<<< HEAD
      flake8;
=======
      flake8
>>>>>>> b79473b8
    fi<|MERGE_RESOLUTION|>--- conflicted
+++ resolved
@@ -50,9 +50,4 @@
       doctr deploy --deploy-repo xonsh/xonsh-docs .;
     else
       xonsh run-tests.xsh --timeout=10;
-<<<<<<< HEAD
-      flake8;
-=======
-      flake8
->>>>>>> b79473b8
     fi